# Changelog

<<<<<<< HEAD
#### 2.1.0

* [Recorder](https://github.com/Codeception/Codeception/tree/master/ext#codeceptionextensionrecorder) extension added. Shows acceptance test progress with a recorded slideshow.
* **Updated to Guzzle 6**. Codeception can now work both with Guzzle v5 and Guzzle v6. PhpBrowser chooses right connector depending on Guzzle version installed. By @davertmik and @enumag
* Annotations in Cept files.
  Instead of calling `$scenario->skip()`, `$scenario->group('firefox')`, etc, it is recommended to set scenario metadata with annotations `// @skip`, `// @group firefox`.
  Annotations can be parsed from line or block comments. `$scenario->skip()` and `$scenario->incomplete()` are still valid and can be executed inside conditional statements:
  ```
  if (!extension_loaded('xdebug')) $scenario->skip('Xdebug required')
  ```
* **PSR-4**: all support classes moved to `tests/_support` by default. Actors, Helpers, PageObjects, StepObjects, GroupObjects to follow PSR-4 naming style. Autoloader implemented by @splinter89.
* **Dependency Injection**: support classes can be injected into tests. Support classes can be injected into each other too. This happens by implementing method `_inject` and explicitly specifying class names as parameters. Implemented by @splinter89.
* **Actor classes can be extended**, their generated parts were moved to special traits in `_generated` namespace. Each *Tester class can be updated with custom methods.
* **Module config simplified**: Modules can be configured in `enabled` section of suite config.
* **Conflicts**: module can define conflicts with each other by implementing `_conflicts` method
* **Dependencies**: module can explicitly define dependencies and expect their injection by implementing `_inject` and `_depends` methods and relying on dependency injection container.
* **Current** modules, environment, and test name can be received in scenario. Example: `$scenario->current('env')` returns current environment name. Fixes #1251
* **Environment Matrix**: environments can be merged. Environment configs can be created in `tests/_envs`, environment generator added. Implemented by By @sjableka. See #1747
* **Custom Printers**: XML, JSON, TAP, Report printers can be redefined in configuration. See #1425
* [Db] Added `reconnect` option for long running tests, which will connect to database before the test and disconnect after. By @Naktibalda
* Module parts. Actions of modules can be loaded partially in order to disable actions which are not used in current tests. For instance, disable web actions of framework modules in unit testsing.
* **Kohana**, **Symfony1**, **Doctrine1** modules considered deprecated and moved to standalone packages.
* `shuffle` added to settings. Randomizes order of running tests. See #1504
* Console output improved: scenario stack traces contain files and lines of fail.
* [Doctrine2][Symfony2] `symfony_em_service` config option moved from Doctrine2 to Symfony2 module and renamed to `em_service` *2015-06-03*
* [PhpBrowser][Frameworks] Fixed cloning form nodes `Codeception\Lib\InnerBrowser::getFormFromCrawler(): ID XXX already defined` *2015-05-13*
* [WebDriver] session snapshot implemented, allows to store cookies and load them, i.e., to keep user session between testss.
* [WebDriver][PhpBrowser][Frameworks] Malformed XPath locators wil throw an exception #1441
* `MODULE_INIT` event is fired before initializing modules #1370
* Graceful tests termination using `pcntl_signal`. See #1286
* Group classes renamed to GroupObjects; Base GroupObject class renamed to `Codeception\GroupObject`
* Official extensions moved to `ext` dir; Base Extension class renamed to `Codeception\Extension`
* Duplicate environment options won't cause Codeception to run environment tests twice
* [Phalcon1] `haveServiceInDi` method implemented by @sergeyklay
* [Db] `seeNumRecords` method added by @sergeyklay
=======
#### 2.0.16
* [Laravel5] Rewrite of module to fix open issues and other problems *2015-07-09*
>>>>>>> ea122200

#### 2.0.15

* [Phalcon1] Fixed getting has more than one field by @sergeyklay #2010.
* [PhpBrowser][Frameworks] Compute relative URIs against the effective request URI when there is a redirect. #2058 #2057
* [PhpBrowser] Fixed Guzzle Connector headers by @valeriyaslovikovskaya #2028
* [Symfony2] kernel is created for every test by @quaninte #2020
* [WebDriver] Added WebDriver init settings `connection_timeout` and `request_timeout` by @n8whnp #2065
* [MongoDb] added ability to change the database by @clarkeash #2015
* [Doctrine2] Fixed issues after first request is made #2025 @AlexStansfield
* [REST] Improved JsonArray to compare repeated values correctly by @Naktibalda #2070
* [MongoDb] Remove not necessary config fields `user` and `password` by @nicklasos
* `Stub::construct` can be used to set private/protected properties by @Naktibalda #2082
* Fixed @before and @after hooks in Cest. _before method was executed on each call of method specified in @before annotation *2015-06-15*
* [Laravel5] Fix for domains in `route()` helper. See #2000. *2015-06-04*
* [REST] Fixed sending `JsonSerializable` object on POST by @Naktibalda and @andersonamuller. See #1988 #1994
* [MongoDb] escaped filename shell argument for loading MongoDB by @christoph-hautzinger. #1998 *2015-06-03*
* [Lumen] **Module added** by @janhenkgerritsen

#### 2.0.14

* Improved output *2015-05-22*
  * data providers print simplified
  * output respects console size with `tput` and tries to fit area
  * non-interactive environments for `tput` are ignored
* [Frameworks][PhpBrowser][Symfony2] Fields are passed as PHP-array on form submission the same way as `Symfony\Component\DomCrawler\Form->getPhpValues()` does. Fixes fails of Symfony form tests  *2015-05-22*
* [Laravel4] Fixed bug with filters. See #1810. *2015-05-21*
* [PhpBrowser][Frameworks] Fixed working associative array form fields (like `FooBar[bar]`). Fixes regression #1923 by @davertmik and @zbateson.
* [PhpBrowser][Frameworks] Fixed cloning form nodes Codeception\Lib\InnerBrowser::getFormFromCrawler(): ID XXX already defined *2015-05-13*
* [Laravel4] [Laravel5] Improved error message for `amOnRoute` and `amOnAction` methods if route or action does not exist *2015-05-04*
* [Laravel4] Fixed issue with session configuration *2015-05-01*
* [Laravel4] Partial rewrite of module *2015-05-01*
  * Added `getApplication()` method
  * Added `seeFormHasErrors()`, `seeFormErrorMessages(array $bindings)` and `seeFormErrorMessage($key, $errorMessage)` methods
  * Deprecated `seeSessionHasErrors()` and `seeSessionErrorMessage(array $bindings)` methods.
* fixed stderr output messages in PHPStorm console *2015-04-26*
* Allow following symlinks when searching for tests by @nechutny
* Fixed `g:scenarios --single-file` missing linebreaks between scenarios by @Zifius Parially fixes #1866
* [Frameworks][PhpBrowser] Fixed errors like `[ErrorException] Array to string conversion` when using strict locators. Fix by @neochief #1881
* [Frameworks][PhpBrowser] Fix for URLs with query parameters not properly constructed for GET form submissions by @zbateson Fixes #1891
* [Facebook] Updated Facebook SDK to 4.0 by @enginvardar. See #1896.
* [DB] Quote table name in `Db::getPrimaryKeyColumn` and `Db::deleteQueryMethods` by @Naktibalda. See #1912
* [Silex] Can be used for API functional testing. Improvement by @arduanov See #1945
* [Doctrine2] Added new config option `symfony_em_service` to specify service name for Doctrine entity manager in Symfony DIC by @danieltuwien #1915
* [Db] Reversed order of removing records with foreign keys created by `haveInDatabase`. Fixes #1942 by @satahippy
* [Db] Quote names in PostgreSQL queries. Fix #1916 by @satahippy
* [ZF1] Various improvements by @Naktibalda See #1924
* [ZF2][ZF2] Improved passing request headers by @Naktibalda
* [Phalcon1] Improved dependency injector container check by @sergeyklay #1967
* [Yii2] Enabled logging by @TriAnMan #1539
* Attribute `feature` added to xml reports in `Codeception\TestCase\Test` test report by @tankist. See #1964
* Fixed #1779 by @Naktibalda
* ...special thanks to @Naktibalda for creating demo [ZF1](https://github.com/Naktibalda/codeception-zf1-tests) and [ZF2](https://github.com/Naktibalda/codeception-zf2-tests) applications with api tests examples.

#### 2.0.13

* Updated to PHPUnit 4.6
* [Db] fixed regression introduced in 2.0.11. `haveInDatabase` works in PostgreSQL on tables with 'id' as primary key. Fix by @akireikin #1846 #1761
* added `--no-rebuild` option to disable automatic actor classes rebuilds *2015-04-24*
* suppressed warnings on failed actor classes auto-rebuilds
* enable group listener for grouping with annotation by @litpuvn Fixes #1830
* unix terminals output improved by calculating screen size. Done by @DexterHD See #1858
* [Yii2] Remove line to activate request parsers by @m8rge #1843
* [PhpBrowser][Frameworks] Various `fillField`/`submitForm` improvements by @zbateson See #1840. Fixes #1828, #1689
* Allow following symlinks when searching for tests by @nechutny #1862

#### 2.0.12

* [Laravel5] Fix for undefined method `Symfony\Component\HttpFoundation\Request::route()` by @janhenkgerritsen
* [Yii2] Fix https support and verbose output added by @TriAnMan See #1770
* [Yii2] `haveRecord` to insert insert unsafe attributes by @nkovacs. Fixes #1775
* [Asserts] `assertSame` and `assertNotSame` added by @hidechae *2015-04-03*
* [Laravel5] Add `packages` option for application packages by @jonathantorres  #1782
* [PhpBrowser][WebDriver][Frameworks] `seeInFormFields` method added for checking multiple form field values. See #1795 *2015-04-03*
* [ZF2] Fixed setting Content-Type header by @Gorp See #1796 *2015-04-03*
* [Yii2] Pass body request into yii2 request, allowing to send Xml payload by @m8rge. See #1806
* Fixed conditional assertions firing TEST_AFTER event by @zbateson. Issues #1647 #1354 and #1111 *2015-04-03*
* Fixing mocking Laravel models by removing `__mocked` property in classes created with Stub by @EVODelavega See #1785 *2015-04-03*
* [WebDriver] `submitForm` allows array parameter values by @zbateson *2015-04-03*
* [SOAP] Added `framework_collect_buffer` option to disable buffering output by @Noles *2015-04-03*
* [Laravel4] added  to run artisan commands by @bgetsug *2015-04-03*
* [AMQP] add a routing key to a push to exchange by @jistok *2015-04-03*
* Interactive console updated to work with namespaces by @jistok *2015-04-03*
* [PhpBrowser] added deleteHeader method by @zbateson *2015-04-03*
* Disabling loading of bootstrap files by setting `bootstrap: false` in globall settings or inside suite config. Fixes #1813 *2015-04-03*


#### 2.0.11

* Updated to PHPUnit 4.5 *2015-02-23*
* [Laravel5] module added by @janhenkgerritsen *2015-02-23*
* Fixed problem with extensions being always loaded with default options by @sjableka. Fixes #1716 *2015-02-23*
* [Db] Cleanup now works for tables with primary is not named 'id'. Fix by @KennethVeipert See #1727 *2015-02-23*
* [PhpBrowser][Frameworks] `submitForm` improvements by @zbateson: *2015-02-23*

Removed submitForm's reliance on using parse_str and parse_url to
generate params (which caused unexpected side-effects like failing
for values with ampersands).

Modified the css selector for input elements so disabled input
elements don't get sent default values.

Modifications to ensure multiple values get sent correctly.

* [Laravel4] middleware is loaded on requests. Fixed #1680 by @jotweh *2015-02-23*
* [Dbh] Begin transaction only unless transaction is already in progress by @thecatontheflat *2015-02-23*
* [PhpBrowser][Frameworks] Fix quiet crash when crawler is null by @aivus. See #1714 *2015-02-23*
* [Yii2] Fixed usage of PUT method by @miroslav-chandler *2015-02-23*


#### 2.1.0

* [WebDriver] Saving and restoring session snapshots implemented *2015-03-16*


#### 2.0.10

* **Console Improvement**: better formatting of test progress. Improved displaying of debug messages and PHP Fatal Errors.
  Codeception now uses features of interactive shell to print testing progress.
  In case of non-interactive shell (when running from CI like Jenkins) this feature is gracefully degraded to standard mode.
  You can turn off interactive printing manually by providing `--no-interaction` option or simply `-n`
* `ExceptionWrapper` messages unpacked into normal and verbose exceptions.
* HTML reports now allow to filter tests by status. Thanks to @raistlin
* Added '_failed' hook for Cest tests. Fixes #1660 *2015-02-02*
* [REST] fixed setting Host header. Issue #1650 *2015-02-02*
* [Laravel4] Disconnecting from database after each test to prevent Too many connections exception #1665 by @mnabialek *2015-02-02*
* [Symfony2] Fixed kernel reuse in #1656 by @hacfi *2015-02-01*
* [REST] request params are now correctly saved to `$this->params` property. Fixes #1682 by @gmhenderson *2015-02-01*
* Interactive shell updated: deprecated Symfony helpers replaced, printed output cleaned *2015-01-28*
* [PhpBrowser][Frameworks] Fixed `matchOption` to return the option value in case there is no value attribute by @synchrone. See #1663 *2015-01-26*
* Fixed remote context options on CodeCoverage by @synchrone. See #1664 *2015-01-26*
* [MongoDb] `seeNumElementsInCollection` method added by @sahanh
* [MongoDb] Added new methods: `grabCollectionCount`, `seeElementIsArray`, `seeElementIsObject` by @antoniofrignani
* [WebDriver] Allow `selectOption()` to select options not inside forms by @n8whnp See #1638
* [FTP] Added support for sftp connections with an RSA SSH key by @mattvot.
* [PhpBrowser][WebDriver] allows to handle domain and path for cookies *2015-01-24*
* [CLI] Allow CLI module to handle nonzero response codes without failing by @DevShep
* [Yii2] Fix the bug with `session_id()`. See #1606 by @TriAnMan
* [PhpBrowser][Frameworks] Fix double slashes in certain forms submitted by `submitForm` by @Revisor. See #1625
* [Facebook] `grabFacebookTestUserId` method added by @ipalaus
* Always eval error level settings passed from config file.


#### 2.0.9

* **Fixed Symfony 2.6 compatibility in Yaml::parse by @antonioribeiro**
* Specific tests can be executed without adding .php extension by @antonioribeiro See #1531 *2014-12-20*

Now you can run specific test using shorter format:

```
codecept run unit tests/unit/Codeception/TestLoaderTest
codecept run unit Codeception
codecept run unit Codeception:testAddCept

codecept run unit Codeception/TestLoaderTest.php
codecept run unit Codeception/TestLoaderTest
codecept run unit Codeception/TestLoaderTest.php:testAddCept
codecept run unit Codeception/TestLoaderTest:testAddCept

codecept run unit tests/unit/Codeception
codecept run unit tests/unit/Codeception:testAddCept
codecept run unit tests/unit/Codeception/TestLoaderTest.php
codecept run unit tests/unit/Codeception/TestLoaderTest.php:testAddCept
codecept run unit tests/unit/Codeception/TestLoaderTest
codecept run unit tests/unit/Codeception/TestLoaderTest:testAddCept
```

* [Db] Remove table constraints prior to drop table in clean up for SqlSrv by @jonsa *2014-12-20*
* [PhpBrowser][Frameworks] Fixed: submitForm with form using site-root relative paths may fail depending on configuration #1510 by @zbateson *2014-12-20*
* [WebDriver][PhpBrowser][Frameworks] `seeInField` method to work for radio, checkbox and select fields. Thanks to @zbateson *2014-12-20*
* Fixed usage of `--no-colors` flag by @zbateson. Issue #1562 *2014-12-20*
* [REST] sendXXX methods now encode objects implementing JsonSerializable interfaces. *2014-12-19*
* [REST] added methods to validate JSON structure *2014-12-19*

[seeResponseJsonMatchesJsonPath](http://codeception.com/docs/modules/REST#seeResponseJsonMatchesJsonPath) validates response JSON against [JsonPath](http://goessner.net/articles/JsonPath/).
Usage of JsonPath requires library `flow/jsonpath` to be installed.

[seeResponseJsonMatchesXpath](http://codeception.com/docs/modules/REST#seeResponseJsonMatchesXpath) validates response JSON against XPath.
It converts JSON structure into valid XML document and executes XPath for it.

[grabDataFromResponseByJsonPath](http://codeception.com/docs/modules/REST#grabDataFromResponseByJsonPath) method was added as well to grab data JSONPath.

* [REST] `grabDataFromJsonResponse` deprecated in favor of `grabDataFromResponseByJsonPath` *2014-12-19*
* [PhpBrowser][Frameworks] fixed `Unreachable field` error while filling [] fields in input and textarea fields. Issues #1585 #1602 *2014-12-18*


#### 2.0.8

* Dependencies updated: facebook/php-webdriver 0.5.x and guzzle 5 *2014-11-17*
* [WebDriver] Fixed selectOption and (dont)seeOptionIsSelected for multiple radio button groups by @MasonM. See #1467 *2014-11-18*
* [WebDriver][PhpBrowser][Frameworks] Clicked submit button can be specified as 3rd parameter in `submitForm` method by @zbateson. See #1518
* [ZF1] Format ZF response to Symfony\Component\BrowserKit\Response by @MOuli90. Fixes #1476
* [PhpBrowser][Frameworks] fixed `grabValueFrom` method by @zbateson. See #1512
* [Db] Fixed Postgresql error with schemas by @rafreis. Fixes #970
* [PhpBrowser] Fix for meta refresh tags with interval by @zbateson. See #1515
* [PhpBrowser][Frameworks] Fixed: `grabTextFrom` doesn't work with regex by @zbateson. See #1519
* Cest tests support multiple `@before` and `@after` annotations. Thanks to @draculus and @zbateson. See #1517
* [FTP] Stops test execution on failed connection by @yegortokmakov
* [AMQP] Fix for purging queues on initialization stage. Check for open channel is not needed and it prevents from cleaning queue by @yegortokmakov
* CodeCoverage remote context configuration added by @synchrone. See #1524 [Documentation updated](http://codeception.com/docs/11-Codecoverage#Remote-Context-Options)
* Implemented better descriptions for error exception. Fix #1503
* Added `c3_url` option to code coverage settings. `c3_url` allows to explicitly set url for index file with c3 included. See #1024
* [PhpBrowser][Frameworks] Fixed selecting checkbock in a group of checkboxes #1535
* [PhpBrowser][Frameworks] submitForm sends default values for radio buttons and checkboxes by @zbateson. Fixes #1507 *2014-11-3*
* [ZF2] Close any open ZF2 sessions by @FnTm. See #1486 *2014-10-24*


#### 2.0.7

* [Db] Made the postgresql loader load $$ syntax correctly by @rtuin. See #1450 *2014-10-12*
* [Yii1] fixed syntax typo in Yii1 Connector by @xt99 *2014-10-12*
* [PhpBrowser][WebDriver] amOnUrl method added for opening absolute urls. This behavior taken from amOnPage method, initially introduced in 2.0.6 *2014-10-12*
* Fixed usage of whitespaces in wantTo. See #1456 *2014-10-12*
* [WebDriver][PhpBrowser][Frameworks] fillField is matching element by name, then by CSS. Fixes #1454 *2014-10-12*


#### 2.0.6

* Fixed list of executed suites while running included suites by @gureedo. See #1427 *2014-10-08*
* [Frameworks] support files and request names containing square brackets, dots, spaces. See #1438. Thanks to @kkopachev *2014-10-08*
* [PhpBrowser] array of files for Guzzle to support format: file[foo][bar]. Fixes #342 by @kkopachev *2014-10-07*
* Added strict mode for XML generation. *2014-10-06*

In this mode only standard JUnit attributes are added to XML reports, so special attributes like `feature` won't be included. This improvement fixes usage XML reports with Jenkins #1408
  To enable strict xml generation add to `codeception.yml`:

```
settings:
    strict_xml: true
```

* Fixed retrieval of codecoverage reports on remote server #1379 *2014-10-06*
* [PhpBrowser][Frameworks] Malformed XPath won't throw fatal error, but makes tests fail. Fixes #1409 *2014-10-06*
* Build command generates actors for included suites. See #1267 *2014-10-03*
* CodeCoverage throws error on unsuccessful requests (status code is not 200) to remote server. Fixes #346 *2014-10-03*
* CodeCoverage can be disabled per suite. Fix #1249 *2014-10-02*
* Fix: --colors and --no-colors options can override settings from config *2014-10-02*
* [WebDriver] `waitForElement*` methods accept strict locators and WebDriverBy as parameters. See #1396 *2014-09-29*
* [PhpBrowser] `executeInGuzzle` uses baseUrl set from config. Fixes #1416 *2014-09-29*
* [Laravel4] fire booted callbacks between requests without kernel reboot. Fixes #1389, See #1415 *2014-09-29*
* [WebDriver][PhpBrowser][Frameworks] `submitForm` accepts forms with document-relative paths. Fixes #1274 *2014-09-28*
* [WebDriver][PhpBrowser][Frameworks] Fixed #1381: `fillField` fails for a form without a submit button by @zbateson *2014-09-28*
* [PhpBrowser][WebDriver] `amOnPage` now accepts absolute urls *2014-09-27*
* [Db] ignore errors from lastInsertId by @tomykaira *2014-09-27*
* [WebDriver] saves HTML snapshot on fail *2014-09-27*
* [WebDriver] fixed #1392: findField should select by id, css, then fall back on xpath *2014-09-27*
* [WebDriver] Don't check for xpath if css selector is set, by @Danielss89 #1367 *2014-09-27*
* Specify actor class for friends by @tomykaira. See #1394 *2014-09-27*


#### 2.0.5

* [Queue] module added with AWS, Iron.io, and Beanstalkd support. Thanks to @nathanmac *2014-08-21*
* [WebDriver] fixed attachFile error message when file does not exists #1333 by @TroyRudolph *2014-08-21*
* [Asserts] Added assertLessThan and assertLessThanOrEqual by @Great-Antique *2014-08-21*
* [ZF2] fixed #1283 by @dkiselew *2014-08-21*
* Added functionality to Stub to allow ConsecutiveCallStub. See #1300 by @nathanmac *2014-08-21*
* Cest generator inserts  object into _before and _after methods by @TroyRudolph *2014-08-21*
* [PhpBrowser][Frameworks] Fixed #1304 - ->selectOption() fails if two submit buttons present by @fdjohnston *2014-08-21*
* [WebDriver][PhpBrowser][Frameworks] seeNumberOfElements method added by @dynasource *2014-08-21*
* recursive runner for included suites by @dynasource *2014-08-21*
* Disabled skipped/incomplete tests logging in jUnit logger for smooth Bamboo integration by @ayastreb *2014-08-21*


#### 2.0.4

* [Laravel4] More functional, cli, and api tests added to demo application <https://github.com/Codeception/sample-l4-app> *2014-08-05*
* Fix: GroupManager uses DIRECTORY_SEPARATOR for loaded tests *2014-08-05*
* [Laravel4] Uses `app.url` config value for creating requests. Fixes #1095 *2014-08-04*
* [Laravel4] `seeAuthenticated` / `dontSeeAuthenticated` assertions added to check that current user is authenticated *2014-08-04*
* [Laravel4] `logout` action added *2014-08-04*
* [Laravel4] `amLoggedAs` can login user by credentials *2014-08-04*
* [Laravel4] Added `amOnRoute`, `amOnAction`, `seeCurrentRouteIs`, `seeCurrentActionIs` actions *2014-08-04*
* [Laravel4] Added `haveEnabledFilters` and `haveDisabledFilters` actions to toggle filters in runtime *2014-08-04*
* [Laravel4] Added `filters` option to enable filters on testing *2014-08-04*
* [REST] seeResponseContainsJson should not take arrays order into account. See #1268 *2014-08-04*
* [REST] grabDataFromJsonResponse accepts empty path to return entire json response *2014-08-04*
* [REST] print_r replaced with var_export for better output on json comparison #1210 *2014-08-02*
* [REST] Reset request variables in the before hook by @brutuscat #1232 *2014-08-01*
* [Db] Oci driver for oracle database by @Sikolasol #1234 #1243 *2014-08-01*
* [Laravel4] Unit testing and test environment are now configurable #1255 by @ipalaus *2014-08-01*
* [Laravel4] Fixed Cest testing when using Laravel's Auth #1258 by @ipalaus *2014-08-01*
* FIX #948 code coverage HTML: uncovered files missing by @RLasinski *2014-07-26*
* [Laravel4] project root relative config parameter added by @kernio *2014-07-26*

#### 2.0.3

* [Symfony2] Symfony3 directory structure implemented by @a6software *2014-07-21*
* Console: printing returned values *2014-07-21*
* FIX: TAP and JSON logging should not be started when no option --json or --tap provided *2014-07-21*
* [Doctrine2] FIXED: persisting transaction between Symfony requests *2014-07-19*
* [Symfony2] created Symfony2 connector with persistent services *2014-07-19*
* [Doctrine2] implemented haveInRepository method (previously empty) *2014-07-17*
* When Cest fails @after method wont be executed *2014-07-17*
* [Laravel4] App is rebooted before each test. Fixes #1205 *2014-07-15*
* FIX: `codeception/specify` is now available in phar *2014-07-14*
* FIX: Interactive console works again *2014-07-09*
* `_bootstrap.php` is now loaded before `beforeSuite` module hooks.
* FIX: Suite `_bootstrap.php` was loaded after test run by @samdark *2014-07-11*

#### 2.0.2

* [PhpBrowser][Frameworks] correctly send values when there are several submit buttons in a form by @TrustNik *2014-07-08*
* [REST] fixed connection with framework modules *2014-07-06*
* [PhpBrowser][Frameworks] `checkOption` now works for checkboxes with array[] name by @TrustNik
* [PhpBrowser][Frameworks] FIX: `seeOptionIsSelected` and `dontSeeOptionIsSelected` now works with radiobuttons by @TrustNik *2014-07-05*
* [FTP] MODULE ADDED by @nathanmac *2014-07-05*
* [WebDriver] Enabled remote upload of local files to remote selenium server by @motin *2014-07-05*
* [Yii2][Yii1] disabled logging for better functional test performance

#### 2.0.1

* [Phalcon1] Fixed connector
* [WebDriver] added seeInPageSource and dontSeeInPageSource methods
* [WebDriver] see method now checks only for visible BODY element by @artyfarty
* [REST] added Bearer authentication by @dizews
* removed auto added submit buttons in forms previously used as hook for DomCrawler
* BUGFIX: PHP 5.4.x compatibility fixed. Sample error output: 'Method WelcomeCept.php does not exist' #1084 #1069 #1109
* Second parameter of Cest method is treated as scenario variable on parse. Fix #1058
* prints raw stack trace including codeception classes in -vvv mode
* screenshots on fail are saved to properly named files #1075
* [Symfony2] added debug config option to switch debug mode by @pmcjury

#### 2.0.0

* renamed `_logs` dir to `_output` by default
* renamed `_helpers` dir to `_support` by default
* Guy renamed to Tester
* Bootstrap command got 3 installation modes: default, compat, setup
* added --coverage-text option


#### 2.0.0-RC2

* removed fabpot/goutte, added Guzzle4 connector
* group configuration can accept groups by patterns


#### 2.0.0-RC

* [WebDriver] makeScreenshot does not use filename of a test
* added `grabAttributeFrom`
* seeElement to accept attributes in second parameter: seeElement('input',['name'=>'login'])


#### 2.0.0-beta

* executeInGuzzle is back in PhpBrowser
* environment can be accessed via ->env in test
* before/after methods of Cest can take  object
* moved logger to extension
* bootstrap files are loaded before suite only
* extension can reconfigure global config
* removed RefactorAddNamespace and Analyze commands
* added options to set output files for xml, html reports, and coverage
* added extension to rerun failed tests
* webdriver upgraded to 0.4
* upgraded to PHPUnit 4<|MERGE_RESOLUTION|>--- conflicted
+++ resolved
@@ -1,6 +1,5 @@
 # Changelog
 
-<<<<<<< HEAD
 #### 2.1.0
 
 * [Recorder](https://github.com/Codeception/Codeception/tree/master/ext#codeceptionextensionrecorder) extension added. Shows acceptance test progress with a recorded slideshow.
@@ -36,10 +35,10 @@
 * Duplicate environment options won't cause Codeception to run environment tests twice
 * [Phalcon1] `haveServiceInDi` method implemented by @sergeyklay
 * [Db] `seeNumRecords` method added by @sergeyklay
-=======
+
 #### 2.0.16
 * [Laravel5] Rewrite of module to fix open issues and other problems *2015-07-09*
->>>>>>> ea122200
+
 
 #### 2.0.15
 
