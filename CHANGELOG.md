# Changelog

<<<<<<< HEAD
#### 2.2.0

* Long-not-awaited **Gherkin format support**. [Announcement](https://github.com/Codeception/Codeception/pull/2750#issue-129899745)
* **Core Test Format Refactorings** Codeception becomes true multiformat testing platform. Format requires a [Loader](https://github.com/Codeception/Codeception/blob/master/src/Codeception/Test/Loader/LoaderInterface.php) and class extending [Test](https://github.com/Codeception/Codeception/blob/master/src/Codeception/Test/Test.php) class, implementing [TestInterface](https://github.com/Codeception/Codeception/blob/master/src/Codeception/TestInterface.php).
    * *Breaking* `Codeception\TestCase` replaced with `Codeception\TestInterface` in code and in module signatures.
    * *Breaking* Cept/Cest classes are no longer extending `PHPUnit_Framework_TestCase`, so they don't have `expectException`, `getMock`, etc.
    * Reduced stack trace for scenario-driven test formats. Codeception tests implement `PHPUnit_Framework_Test` instead of extending heavy `PHPUnit_Framework_TestCase` class.
* *Breaking* **Conflicts API implemented** Frameworks + PhpBrowser + WebDriver can't be used together unless only non-conflicting part is used. [Announcement](http://codeception.com/03-05-2016/codeception-2.2.-upcoming-features.html#conflicts)
* **Examples** as an alternative to Data Providers. [Announcement](http://codeception.com/03-10-2016/even-more-features-of-codeception.html#examples)
* **Params** loading from yml, env files or environment. [Announcement](http://codeception.com/03-05-2016/codeception-2.2.-upcoming-features.html#params)
* **Test dependencies** with `@depends` annotation. [Announcement](http://codeception.com/03-05-2016/codeception-2.2.-upcoming-features.html#test-dependencies)
* **Custom Commands** inject your own commands as as simple as extension. [Announcement](http://codeception.com/03-10-2016/even-more-features-of-codeception.html#custom-commands)
* [WebDriver] allows getting current browser and capabilities in test. [Announcement](http://codeception.com/03-10-2016/even-more-features-of-codeception.html#Getting-current-browser-and-capabilities-in-tests)
* [AngularJS] module added. Extends WebDriver module for AngularJS testing. [Announcement](http://codeception.com/03-10-2016/even-more-features-of-codeception.html#angularjs)
* [DataFactory] module added. Performs data generation using FactoryMuffin library [Announcement](http://codeception.com/03-10-2016/even-more-features-of-codeception.html#datafactory)
* *Breaking* [REST] `grabAttributeFrom` renamed to `grabAttributeFromXmlElement` to avoid conflicts
* [Symfony] module Symfony2 renamed to Symfony
* [Phalcon] Merged `Phalcon1` and `Phalcon2` modules into one `Phalcon` due the fact that Phalcon Framework v1.3.x no longer supported at all
* [Asserts] More `assert*` methods from PHPUnit added
* [Asserts] Added `expectException` method
* *Breaking* [Dbh] module removed
* *Breaking* [Laravel4] module removed

=======
#### 2.1.8
* [Symfony] Refactor to unify service retrieval, avoid memleaks and reduce memory footprint. Closes #2938 and #2954.
* [Symfony] New optoin `rebootable_client` that reboots client's kernel before each request.
* [WebDriver] fixed `seeInField` for textarea with whitespaces before and after string. Closes #2921
* [Symfony] Deprecated `grabServiceFromContainer` use `grabService` instead. For consistency with other frameworks.
* [Asserts] More `assert*` methods from PHPUnit added
* [Asserts] Added `expectException` method
>>>>>>> 01ec9008

#### 2.1.7

* **PHPUnit 5.x support**
* Global Bootstrap, Suite Bootstrap, Module Initialization happens before test loading. Fixes issues of autoloading TestCase classes introduced in 2.1.5, see #2872
* Added option to skip PHP files validation in `codeception.yml` - `settings: lint: false`
* [Facebook] Updated to  facebook/php-sdk-v4 version 5 by @orhan-swe and @tigerseo #2828 #2415
* [WebDriver] Added `scrollTo` action by @javigomez and @davertmik #2844
* Fix encoding problems in PHP prior to 5.6 by @pejaycz. See #2831
* [Queue] Fixed `clearQueue` for AmazonSQS by @mikitu #2805
* [Db] Fixed loading files in Sqlite @mcustiel See #2812
* [PhpBrowser] `amHttpAuthenticated` allows null, null as parameters to unset authentication. #2896
* `Util\Locator` added `contains` method to easily locate any element containing a text.
* [Laravel5] Added `guard` parameters to `seeAuthentication` and `dontSeeAuthentication` methods. By @janhenkgerritsen. See #2876
* [Laravel5] Added functionality to disable/enable Laravel's exception handling. By @janhenkgerritsen. See #2763
* [Laravel5] Authentication now persists between requests when calling `amLoggedAs` with an instance of `Authenticable`. See #2795
* [REST] Fixed dontSeeXmlResponseMatchesXpath method #2825 by @mangust404
* [ZF2] Fixed POST parameters #2814 by @Naktibalda
* [ZF1] Call Zend_Registry::_unsetInstance in _after #2863 by @Naktibalda

#### 2.1.6

* Starting from 2.1.6 you can **download PHP 5.4 compatible phar build** at http://codeception.com/php54/codecept.phar by @Naktibalda. See [installation guide](http://codeception.com/install).
* [WebDriver] Fixed uploading files with **PhantomJS** #1823 by @DavertMik and @Naktibalda. Please specify your browser name as `phantom` in WebDriver config in order to use PhantomJS-specific hooks.
* Fixed parsing PHP files with spaces in name on PHP<7 by @acuthbert. Fixes #2647
* [WebDriver] Fixed proxy error when using with Chrome #2651 by @vaikla
* [Laravel5] Allow Laravel5 application URL to be set through config. By @gmhenderson. See #2676
* [Laravel5] Mocked events should also return an array. Fix by @devinfd
* Fixed using codecoverage with environments #2634
* Various HHVM improvements by @Naktibalda, for instance, Asserts module issues has been fixed.
* [REST] Fixes #2775 `seeResponseJsonMatchesXpath` when JSON contains ampersand. By @Naktibalda.
* [Filesystem] Added `seeNumberNewLines` method to check the number of new lines in opened file. By @sergeyklay
* [Symfony2] Added `seeCurrentRouteMatches` action by @laszlo-karpati See #2665
* [Sequence] Added `sqs` function to generate unique sequences per suite. #2766 by @johnatannvmd
* [FTP] Fixed various bugs by @k-serenade. See #2755
* [Frameworks][PhpBrowser] Fixed #2733: `seeOptionIsSelected` sees first option as selected if none is selected by @Naktibalda
* [Symfony2] Removed 'localhost' from getInternalDomains by @Naktibalda. Fixed #2717
* Bugfix for using groups by directory on Windows by @tortuetorche See #2550 and #2551
* [REST] Fixed failed message for `seeHttpHeader` and `dontSeeHttpHeader` from null to expected value #2697 by @zondor
* [REST] Added methods to control redirect: `stopFollowingRedirects` and `startFollowingRedirects` by @brutuscat
* [Recorder Extension] Added `animate_slides` config to disable left-right sliding animation between screenshots by @vml-rmott

#### 2.1.5

* **PHP7 support**
* **Symfony3 support**
* [ZendExpressive] **module added** by @Naktibalda
* [Frameworks] **Internal Domains**: Framework modules now throw an `ExternalUrlException` when a test tries to open a URL that is not handled by the framework, i.e. an external URL. See #2396
* Syntax check for tests. If PHP7 is used, `ParseException` handles syntax error, otherwise linting happens with `php -l`. @davertmik
* Fixed Cest generation to not include "use" statements if no namespaces set
* [REST] Modified JsonArray::sequentialArrayIntersect to return complete matches only by @Naktibalda. Fixes #2635
* [REST] Fixes validation of several types with filters. See #2581 By @davertmik
* [REST] JsonType improved URL filter to use `filter_var($value, FILTER_VALIDATE_URL)`
* [REST] JsonType to support collections: all items in an array will be validates against JsonType. By @davertmik
* [REST] Various fixes to JsonType: #2555 #2548 #2542
* [REST] Hides binary request data in debug by @codemedic. Fixed #1884, See #2552 
* [WebDriver] Allow `appendField` to work with content editable div by @nsanden #2588
* [WebDriver] Allows adding ssl proxy settings by @mjntan35.
* [Symfony2] Config option `cache_router` added (disabled by default) by @raistlin.
* [Doctrine] Fixed #2060: Too many connections error by @dranzd
* [Symfony2] `services` part added to allow access Symfony DIC while wokring with WebDriver or PhpBrowser by @laszlo-karpati See #2629
* [WebDriver][PhpBrowser] Unified setCookie "expires" param name by @davertmik. See #2582
* [Memcache] add adaptive close call on `_after` by @pfz. See #2572 
* [Symfony2] Move kernel booting and container set up into _initialize() method by @Franua  #2491 
* [WebDriver] Fixed `seeInField` for textareas by @nsanden 
* [Yii2][REST] Fixed using Yii2 as dependency for REST by @Naktibalda. See #2562
* [Laravel5] Removed `enableMiddleware` and `enableEvents` methods. See #2602. By @janhenkgerritsen
* [Laravel] Refactored modules. See #2602. By @janhenkgerritsen
* [Laravel5] Fix bug for `seeCurrentRouteIs` when routes don't match. See #2593. By @maddhatter
* [PhpBrowser] Set curl options for Guzzle6 correctly. See #2533. By @Naktibalda
* Fixed usage of GroupObject by unit tests. GroupObjects can skip tests by @davetmik. See #2617

#### 2.1.4

* [PhpBrowser][Frameworks] Added `_getResponseContent` hidden method. By @Naktibalda
* [PhpBrowser][Frameworks] Added `moveBack` method. By @Naktibalda
* [WebDriver][PhpBrowser][Frameworks] Added `seeInSource`, `dontSeeInSource` methods to check raw HTML instead of stripped text in `see`/`dontSee`. By @zbateson in #2465
* [WebDriver] print Selenium WebDriver logs on failure or manually with `debugWebDriverLogs` in debug mode. Config option `debug_log_entries` added. See #2471 By @MasonM and @DavertMik.
* [ZF2] grabs service from container without reinitializing it. Fixes #2519 where Doctrine2 gets different instances of the entity manager everytime grabServiceFromContainer is called. By @dranzd
* [REST] fixed usage of JsonArray and `json_last_error_msg` function on PHP 5.4. See #2535. By @Naktibalda
* [REST] `seeResponseIsJsonType` can now validate emails with `string:email` definition. By @DavertMik
* [REST] `seeResponseIsJsonType`: `string|null` as well as `null|string` can be used to match null type. #2522 #2500 By @vslovik
* [REST] REST methods can be used to inspect result of the last request made by PhpBrowser or framework module. see #2507. By @Naktibalda
* [Silex] Doctrine provider added. Doctrine2 module can be connected to Silex app with `depends: Silex` in config. By @arduanov #2503
* [Laravel5] Removed `expectEvents` and added `seeEventTriggered` and `dontSeeEventTriggered`. By @janhenkgerritsen
* [Laravel5] Fixed fatal error in `seeCurrentRouteIs` and `seeCurrentActionIs` methods. See #2517. By @janhenkgerritsen
* [Laravel5] Improved the error messages for several methods. See #2476. By @janhenkgerritsen
* [Laravel5] Improved form error methods. See #2432. By @janhenkgerritsen
* [Laravel5] Added wrapper methods for Laravel 5 model factories. See #2442. By @janhenkgerritsen
* [Phalcon] Added `amOnRoute` and `seeCurrentRouteIs` methods by @sergeyklay
* [Phalcon] Added `seeSessionHasValues` by @sergeyklay
* [Phalcon] Added `getApplication()` method by @sergeyklay
* [Symfony2] Sets `xdebug.max_nesting_level` to 200 only if it is lower. Fixes error hiding #2462 by @mhightower
* [Db] Save the search path when importing Postgres dumps #2441 by @EspadaV8
* [Yii2] Fixed problems with transaction rollbacks when using the `cleanup` flag. See #2488. By @ivokund
* [Yii2] Clean up previously uploaded files between tests by @tibee
* Actor classes generation improved by @codemedic #2453
* Added support for nested helper by @luka-zitnik #2494
* Make `generate:suite` respect bootstrap setting in #2512. By @dmitrivereshchagin

#### 2.1.3

* [REST] **Added matching data types** by with new methods `seeResponseMatchesJsonType` and `dontSeeResponseMatchesJsonType`. See #2391
* [PhpBrowser][Frameworks] added `_request` and `_loadPage` hidden API methods for performing arbitrary requests.
* [PhpBrowser][Frameworks] Fixed `seeInField`, `dontSeeInField` for disabled fields #2378. See #2414.
* Environment files can now be located in subfolders of `tests/_env` by @Zifius
* [Symfony2] Fixed issue when accessing profiler when no request has been performed #652.
* [Symfony2] Added `amOnRoute` and `seeCurrentRouteIs` methods  by @raistlin
* [ZF2] Added `amOnRoute` and `seeCurrentRouteIs` methods module, by @Naktibalda
* Fixed issue with trailing slashes in `seeCurrentUrlEquals` and `dontSeeCurrentUrlEquals` methods #2324. By @janhenkgerritsen
* Warning is displayed once using unconfigured environment.
* Fixed loading environment configurations for Cept files by @splinter89
* Fixed bootstrap with namespaces to inject namespaced actor classes properly.
* [PhpBrowser][Frameworks] added hidden `_request()` method to send requests to backend from Helper classes.
* [Laravel5] Added `disableEvents()`, `enableEvents()` and `expectEvents()` methods. By @janhenkgerritsen
* [Laravel5] Added `dontSeeFormErrors()` method. By @janhenkgerritsen
* [Db] Deleted Oracle driver (it existed by mistake, the real driver is Oci). By @Naktibalda
* [Db] Implemented getPrimaryKey method for Sqlite, Mysql, Postgresql, Oracle and MsSql. By @Naktibalda
* [Db] Implemented support for composite primary keys and tables without primary keys. By @Naktibalda
* Fixed the scalarizeArray to be aware of NULL fields #2264. By @fbidu
* [Soap] Fixed SOAP module #2296. By @relaxart
* Fixed a bug where blank lines in a groups file would run every test in the project #2297. By @imjoehaines
* [WebDriver] seeNumberOfElements should only count visible elements #2303. By @sascha-egerer
* [PhpBrowser][Frameworks] Verbose output for all HTTP requests. By @Naktibalda
* [PhpBrowser][Frameworks] Throw `Codeception\Exception\ExternalUrlException` when framework module tries to open an external URL #2328. By @Naktibalda
* [PhpBrowser][Frameworks] Added `switchToIframe` method. By @Naktibalda
* [Dbh] module deprecated

#### 2.1.2

* **Updated to PHPUnit 4.8**
* Enhancement: **Wildcard includes enabled when testing [multiple applications](http://codeception.com/docs/08-Customization#One-Runner-for-Multiple-Applications)**. See #2016 By @nzod
* [Symfony2] fixed Doctrine2 integration: Doctrine transactions will start before each test and rollback afterwards. *2015-08-08*
* [Doctrine2] establishing connection and starting transaction is moved to `_before`. *2015-08-08*
* [PhpBrowser] Removed disabled and file fields from form values. By @Naktibalda *2015-08-08*
* [ZF2] Added grabServiceFromContainer function. By InVeX  *2015-08-08*
* [PhpBrowser][Guzzle6] Disabled strict mode of CookieJar #2234 By @Naktibalda *2015-08-04*
* [Laravel5] Added `disableMiddleware()` and `enableMiddleware()` methods. By @janhenkgerritsen *2015-08-07*
* Enhancement: If a specific *ActorActions trait does not exist in `tests/_support/_generated` directory, it will be created automatically before run.
* Enhancement: do not execute all included suites if you run one specific suite *2015-08-08*
* `Extension\Recorder` navigate over slides with left and right arrow keys, do not create screenshots for comment steps.
* `Extension\Recorder` generates index html for all saved records.
* `Extension\Recorder` fixed for creating directories twice. Fixed #2216
* `Extension\Logger` fixed #2216
* Fixed injection of Helpers into Cest and Test files. See #2222
* `Stub::makeEmpty` on interfaces works again by @Naktibalda
* Command `generate:scenarios` fixed for Cest files by @mkudenko See #1962
* [Db] Quoted table name in Db::select, removed identical methods from child classes by @Naktibalda. See #2231
* [WebDriver] added support for running tests on a remote server behind a proxy with `http_proxy` and `http_proxy_port` config options by @jdq22 *2015-07-29*
* [Laravel] Fixed issue with error handling for `haveRecord()` method in Laravel modules #2217 by @janhenkgerritsen *2015-07-28*
* Fixed displayed XML/HTML report path #2187 by @Naktibalda *2015-07-27*
* [WebDriver] Fixed `waitForElementChange` fatal error by @stipsan
* [Db] Enhanced dollar quoting ($$) processing in PostgreSQL driver by @YasserHassan *2015-07-20*
* [REST] Created tests for file-upload with REST module. By @Naktibalda *2015-08-08*
* [Lumen] Fixed issue where wrong request object was passed to the Lumen application by @janhenkgerritsen *2015-07-18*

#### 2.1.1

* [WebDriver] **Upgraded to facebook/webdriver 1.0** *2015-07-11*
  WebDriver classes were moved to `Facebook\WebDriver` namespace. Please take that into account when using WebDriver API directly.
  Till 2.2 Codeception will keep non-namespaced aliases of WebDriver classes.
* Module Reference now contains documentation for hidden API methods which should be used in Helper classes
* Skipped and Incomplete tests won't fire `test.before` and `test.after` events. For instance, WebDriver browser won't be started and Db cleanups won't be executed on incomplete or skipped tests.
* Annotations `skip` and `incomplete` enabled in Cest files #2131
* [WebDriver][PhpBrowser][Frameworks] `_findElements($locator)` method added to use in Helper classes *2015-07-11*
  Now you can use `$this->getModule('WebDriver')->findElements('.user');` in Helpers to match all elements with `user` class using WebDriver module
* [PhpBrowser] Fixed `amOnUrl` method to open absolute URLs.
* [PhpBrowser][Frameworks] Fix for `fillField` using values that contain ampersands by @GawainLynch and @zbateson Issue #2132
* [WebDriver][PhpBrowser][Frameworks] Fixed missing HTTPS when trying to access protected pages #2141

#### 2.1.0

* [Recorder](https://github.com/Codeception/Codeception/tree/master/ext#codeceptionextensionrecorder) extension added. Shows acceptance test progress with a recorded slideshow.
* **Updated to Guzzle 6**. Codeception can now work both with Guzzle v5 and Guzzle v6. PhpBrowser chooses right connector depending on Guzzle version installed. By @davertmik and @enumag
* Annotations in Cept files.
  Instead of calling `$scenario->skip()`, `$scenario->group('firefox')`, etc, it is recommended to set scenario metadata with annotations `// @skip`, `// @group firefox`.
  Annotations can be parsed from line or block comments. `$scenario->skip()` and `$scenario->incomplete()` are still valid and can be executed inside conditional statements:
  ```
  if (!extension_loaded('xdebug')) $scenario->skip('Xdebug required')
  ```
* **PSR-4**: all support classes moved to `tests/_support` by default. Actors, Helpers, PageObjects, StepObjects, GroupObjects to follow PSR-4 naming style. Autoloader implemented by @splinter89.
* **Dependency Injection**: support classes can be injected into tests. Support classes can be injected into each other too. This happens by implementing method `_inject` and explicitly specifying class names as parameters. Implemented by @splinter89.
* **Actor classes can be extended**, their generated parts were moved to special traits in `_generated` namespace. Each *Tester class can be updated with custom methods.
* **Module config simplified**: Modules can be configured in `enabled` section of suite config.
* **Conflicts**: module can define conflicts with each other by implementing `_conflicts` method
* **Dependencies**: module can explicitly define dependencies and expect their injection by implementing `_inject` and `_depends` methods and relying on dependency injection container.
* **Current** modules, environment, and test name can be received in scenario. Example: `$scenario->current('env')` returns current environment name. Fixes #1251
* **Environment Matrix**: environments can be merged. Environment configs can be created in `tests/_envs`, environment generator added. Implemented by By @sjableka. See #1747
* **Custom Printers**: XML, JSON, TAP, Report printers can be redefined in configuration. See #1425
* [Db] Added `reconnect` option for long running tests, which will connect to database before the test and disconnect after. By @Naktibalda
* Module parts. Actions of modules can be loaded partially in order to disable actions which are not used in current tests. For instance, disable web actions of framework modules in unit testsing.
* **Kohana**, **Symfony1**, **Doctrine1** modules considered deprecated and moved to standalone packages.
* `shuffle` added to settings. Randomizes order of running tests. See #1504
* Console output improved: scenario stack traces contain files and lines of fail.
* [Doctrine2][Symfony2] `symfony_em_service` config option moved from Doctrine2 to Symfony2 module and renamed to `em_service` *2015-06-03*
* [PhpBrowser][Frameworks] Fixed cloning form nodes `Codeception\Lib\InnerBrowser::getFormFromCrawler(): ID XXX already defined` *2015-05-13*
* [WebDriver] session snapshot implemented, allows to store cookies and load them, i.e., to keep user session between testss.
* [WebDriver][PhpBrowser][Frameworks] Malformed XPath locators wil throw an exception #1441
* `MODULE_INIT` event is fired before initializing modules #1370
* Graceful tests termination using `pcntl_signal`. See #1286
* Group classes renamed to GroupObjects; Base GroupObject class renamed to `Codeception\GroupObject`
* Official extensions moved to `ext` dir; Base Extension class renamed to `Codeception\Extension`
* Duplicate environment options won't cause Codeception to run environment tests twice
* [Phalcon1] `haveServiceInDi` method implemented by @sergeyklay
* [Db] `seeNumRecords` method added by @sergeyklay

#### 2.0.15

* [Phalcon1] Fixed getting has more than one field by @sergeyklay #2010.
* [PhpBrowser][Frameworks] Compute relative URIs against the effective request URI when there is a redirect. #2058 #2057
* [PhpBrowser] Fixed Guzzle Connector headers by @valeriyaslovikovskaya #2028
* [Symfony2] kernel is created for every test by @quaninte #2020
* [WebDriver] Added WebDriver init settings `connection_timeout` and `request_timeout` by @n8whnp #2065
* [MongoDb] added ability to change the database by @clarkeash #2015
* [Doctrine2] Fixed issues after first request is made #2025 @AlexStansfield
* [REST] Improved JsonArray to compare repeated values correctly by @Naktibalda #2070
* [MongoDb] Remove not necessary config fields `user` and `password` by @nicklasos
* `Stub::construct` can be used to set private/protected properties by @Naktibalda #2082
* Fixed @before and @after hooks in Cest. _before method was executed on each call of method specified in @before annotation *2015-06-15*
* [Laravel5] Fix for domains in `route()` helper. See #2000. *2015-06-04*
* [REST] Fixed sending `JsonSerializable` object on POST by @Naktibalda and @andersonamuller. See #1988 #1994
* [MongoDb] escaped filename shell argument for loading MongoDB by @christoph-hautzinger. #1998 *2015-06-03*
* [Lumen] **Module added** by @janhenkgerritsen

#### 2.0.14

* Improved output *2015-05-22*
  * data providers print simplified
  * output respects console size with `tput` and tries to fit area
  * non-interactive environments for `tput` are ignored
* [Frameworks][PhpBrowser][Symfony2] Fields are passed as PHP-array on form submission the same way as `Symfony\Component\DomCrawler\Form->getPhpValues()` does. Fixes fails of Symfony form tests  *2015-05-22*
* [Laravel4] Fixed bug with filters. See #1810. *2015-05-21*
* [PhpBrowser][Frameworks] Fixed working associative array form fields (like `FooBar[bar]`). Fixes regression #1923 by @davertmik and @zbateson.
* [PhpBrowser][Frameworks] Fixed cloning form nodes Codeception\Lib\InnerBrowser::getFormFromCrawler(): ID XXX already defined *2015-05-13*
* [Laravel4] [Laravel5] Improved error message for `amOnRoute` and `amOnAction` methods if route or action does not exist *2015-05-04*
* [Laravel4] Fixed issue with session configuration *2015-05-01*
* [Laravel4] Partial rewrite of module *2015-05-01*
  * Added `getApplication()` method
  * Added `seeFormHasErrors()`, `seeFormErrorMessages(array $bindings)` and `seeFormErrorMessage($key, $errorMessage)` methods
  * Deprecated `seeSessionHasErrors()` and `seeSessionErrorMessage(array $bindings)` methods.
* fixed stderr output messages in PHPStorm console *2015-04-26*
* Allow following symlinks when searching for tests by @nechutny
* Fixed `g:scenarios --single-file` missing linebreaks between scenarios by @Zifius Parially fixes #1866
* [Frameworks][PhpBrowser] Fixed errors like `[ErrorException] Array to string conversion` when using strict locators. Fix by @neochief #1881
* [Frameworks][PhpBrowser] Fix for URLs with query parameters not properly constructed for GET form submissions by @zbateson Fixes #1891
* [Facebook] Updated Facebook SDK to 4.0 by @enginvardar. See #1896.
* [DB] Quote table name in `Db::getPrimaryKeyColumn` and `Db::deleteQueryMethods` by @Naktibalda. See #1912
* [Silex] Can be used for API functional testing. Improvement by @arduanov See #1945
* [Doctrine2] Added new config option `symfony_em_service` to specify service name for Doctrine entity manager in Symfony DIC by @danieltuwien #1915
* [Db] Reversed order of removing records with foreign keys created by `haveInDatabase`. Fixes #1942 by @satahippy
* [Db] Quote names in PostgreSQL queries. Fix #1916 by @satahippy
* [ZF1] Various improvements by @Naktibalda See #1924
* [ZF2][ZF2] Improved passing request headers by @Naktibalda
* [Phalcon1] Improved dependency injector container check by @sergeyklay #1967
* [Yii2] Enabled logging by @TriAnMan #1539
* Attribute `feature` added to xml reports in `Codeception\TestCase\Test` test report by @tankist. See #1964
* Fixed #1779 by @Naktibalda
* ...special thanks to @Naktibalda for creating demo [ZF1](https://github.com/Naktibalda/codeception-zf1-tests) and [ZF2](https://github.com/Naktibalda/codeception-zf2-tests) applications with api tests examples.

#### 2.0.13

* Updated to PHPUnit 4.6
* [Db] fixed regression introduced in 2.0.11. `haveInDatabase` works in PostgreSQL on tables with 'id' as primary key. Fix by @akireikin #1846 #1761
* added `--no-rebuild` option to disable automatic actor classes rebuilds *2015-04-24*
* suppressed warnings on failed actor classes auto-rebuilds
* enable group listener for grouping with annotation by @litpuvn Fixes #1830
* unix terminals output improved by calculating screen size. Done by @DexterHD See #1858
* [Yii2] Remove line to activate request parsers by @m8rge #1843
* [PhpBrowser][Frameworks] Various `fillField`/`submitForm` improvements by @zbateson See #1840. Fixes #1828, #1689
* Allow following symlinks when searching for tests by @nechutny #1862

#### 2.0.12

* [Laravel5] Fix for undefined method `Symfony\Component\HttpFoundation\Request::route()` by @janhenkgerritsen
* [Yii2] Fix https support and verbose output added by @TriAnMan See #1770
* [Yii2] `haveRecord` to insert insert unsafe attributes by @nkovacs. Fixes #1775
* [Asserts] `assertSame` and `assertNotSame` added by @hidechae *2015-04-03*
* [Laravel5] Add `packages` option for application packages by @jonathantorres  #1782
* [PhpBrowser][WebDriver][Frameworks] `seeInFormFields` method added for checking multiple form field values. See #1795 *2015-04-03*
* [ZF2] Fixed setting Content-Type header by @Gorp See #1796 *2015-04-03*
* [Yii2] Pass body request into yii2 request, allowing to send Xml payload by @m8rge. See #1806
* Fixed conditional assertions firing TEST_AFTER event by @zbateson. Issues #1647 #1354 and #1111 *2015-04-03*
* Fixing mocking Laravel models by removing `__mocked` property in classes created with Stub by @EVODelavega See #1785 *2015-04-03*
* [WebDriver] `submitForm` allows array parameter values by @zbateson *2015-04-03*
* [SOAP] Added `framework_collect_buffer` option to disable buffering output by @Noles *2015-04-03*
* [Laravel4] added  to run artisan commands by @bgetsug *2015-04-03*
* [AMQP] add a routing key to a push to exchange by @jistok *2015-04-03*
* Interactive console updated to work with namespaces by @jistok *2015-04-03*
* [PhpBrowser] added deleteHeader method by @zbateson *2015-04-03*
* Disabling loading of bootstrap files by setting `bootstrap: false` in globall settings or inside suite config. Fixes #1813 *2015-04-03*


#### 2.0.11

* Updated to PHPUnit 4.5 *2015-02-23*
* [Laravel5] module added by @janhenkgerritsen *2015-02-23*
* Fixed problem with extensions being always loaded with default options by @sjableka. Fixes #1716 *2015-02-23*
* [Db] Cleanup now works for tables with primary is not named 'id'. Fix by @KennethVeipert See #1727 *2015-02-23*
* [PhpBrowser][Frameworks] `submitForm` improvements by @zbateson: *2015-02-23*

Removed submitForm's reliance on using parse_str and parse_url to
generate params (which caused unexpected side-effects like failing
for values with ampersands).

Modified the css selector for input elements so disabled input
elements don't get sent default values.

Modifications to ensure multiple values get sent correctly.

* [Laravel4] middleware is loaded on requests. Fixed #1680 by @jotweh *2015-02-23*
* [Dbh] Begin transaction only unless transaction is already in progress by @thecatontheflat *2015-02-23*
* [PhpBrowser][Frameworks] Fix quiet crash when crawler is null by @aivus. See #1714 *2015-02-23*
* [Yii2] Fixed usage of PUT method by @miroslav-chandler *2015-02-23*


#### 2.1.0

* [WebDriver] Saving and restoring session snapshots implemented *2015-03-16*


#### 2.0.10

* **Console Improvement**: better formatting of test progress. Improved displaying of debug messages and PHP Fatal Errors.
  Codeception now uses features of interactive shell to print testing progress.
  In case of non-interactive shell (when running from CI like Jenkins) this feature is gracefully degraded to standard mode.
  You can turn off interactive printing manually by providing `--no-interaction` option or simply `-n`
* `ExceptionWrapper` messages unpacked into normal and verbose exceptions.
* HTML reports now allow to filter tests by status. Thanks to @raistlin
* Added '_failed' hook for Cest tests. Fixes #1660 *2015-02-02*
* [REST] fixed setting Host header. Issue #1650 *2015-02-02*
* [Laravel4] Disconnecting from database after each test to prevent Too many connections exception #1665 by @mnabialek *2015-02-02*
* [Symfony2] Fixed kernel reuse in #1656 by @hacfi *2015-02-01*
* [REST] request params are now correctly saved to `$this->params` property. Fixes #1682 by @gmhenderson *2015-02-01*
* Interactive shell updated: deprecated Symfony helpers replaced, printed output cleaned *2015-01-28*
* [PhpBrowser][Frameworks] Fixed `matchOption` to return the option value in case there is no value attribute by @synchrone. See #1663 *2015-01-26*
* Fixed remote context options on CodeCoverage by @synchrone. See #1664 *2015-01-26*
* [MongoDb] `seeNumElementsInCollection` method added by @sahanh
* [MongoDb] Added new methods: `grabCollectionCount`, `seeElementIsArray`, `seeElementIsObject` by @antoniofrignani
* [WebDriver] Allow `selectOption()` to select options not inside forms by @n8whnp See #1638
* [FTP] Added support for sftp connections with an RSA SSH key by @mattvot.
* [PhpBrowser][WebDriver] allows to handle domain and path for cookies *2015-01-24*
* [CLI] Allow CLI module to handle nonzero response codes without failing by @DevShep
* [Yii2] Fix the bug with `session_id()`. See #1606 by @TriAnMan
* [PhpBrowser][Frameworks] Fix double slashes in certain forms submitted by `submitForm` by @Revisor. See #1625
* [Facebook] `grabFacebookTestUserId` method added by @ipalaus
* Always eval error level settings passed from config file.


#### 2.0.9

* **Fixed Symfony 2.6 compatibility in Yaml::parse by @antonioribeiro**
* Specific tests can be executed without adding .php extension by @antonioribeiro See #1531 *2014-12-20*

Now you can run specific test using shorter format:

```
codecept run unit tests/unit/Codeception/TestLoaderTest
codecept run unit Codeception
codecept run unit Codeception:testAddCept

codecept run unit Codeception/TestLoaderTest.php
codecept run unit Codeception/TestLoaderTest
codecept run unit Codeception/TestLoaderTest.php:testAddCept
codecept run unit Codeception/TestLoaderTest:testAddCept

codecept run unit tests/unit/Codeception
codecept run unit tests/unit/Codeception:testAddCept
codecept run unit tests/unit/Codeception/TestLoaderTest.php
codecept run unit tests/unit/Codeception/TestLoaderTest.php:testAddCept
codecept run unit tests/unit/Codeception/TestLoaderTest
codecept run unit tests/unit/Codeception/TestLoaderTest:testAddCept
```

* [Db] Remove table constraints prior to drop table in clean up for SqlSrv by @jonsa *2014-12-20*
* [PhpBrowser][Frameworks] Fixed: submitForm with form using site-root relative paths may fail depending on configuration #1510 by @zbateson *2014-12-20*
* [WebDriver][PhpBrowser][Frameworks] `seeInField` method to work for radio, checkbox and select fields. Thanks to @zbateson *2014-12-20*
* Fixed usage of `--no-colors` flag by @zbateson. Issue #1562 *2014-12-20*
* [REST] sendXXX methods now encode objects implementing JsonSerializable interfaces. *2014-12-19*
* [REST] added methods to validate JSON structure *2014-12-19*

[seeResponseJsonMatchesJsonPath](http://codeception.com/docs/modules/REST#seeResponseJsonMatchesJsonPath) validates response JSON against [JsonPath](http://goessner.net/articles/JsonPath/).
Usage of JsonPath requires library `flow/jsonpath` to be installed.

[seeResponseJsonMatchesXpath](http://codeception.com/docs/modules/REST#seeResponseJsonMatchesXpath) validates response JSON against XPath.
It converts JSON structure into valid XML document and executes XPath for it.

[grabDataFromResponseByJsonPath](http://codeception.com/docs/modules/REST#grabDataFromResponseByJsonPath) method was added as well to grab data JSONPath.

* [REST] `grabDataFromJsonResponse` deprecated in favor of `grabDataFromResponseByJsonPath` *2014-12-19*
* [PhpBrowser][Frameworks] fixed `Unreachable field` error while filling [] fields in input and textarea fields. Issues #1585 #1602 *2014-12-18*


#### 2.0.8

* Dependencies updated: facebook/php-webdriver 0.5.x and guzzle 5 *2014-11-17*
* [WebDriver] Fixed selectOption and (dont)seeOptionIsSelected for multiple radio button groups by @MasonM. See #1467 *2014-11-18*
* [WebDriver][PhpBrowser][Frameworks] Clicked submit button can be specified as 3rd parameter in `submitForm` method by @zbateson. See #1518
* [ZF1] Format ZF response to Symfony\Component\BrowserKit\Response by @MOuli90. Fixes #1476
* [PhpBrowser][Frameworks] fixed `grabValueFrom` method by @zbateson. See #1512
* [Db] Fixed Postgresql error with schemas by @rafreis. Fixes #970
* [PhpBrowser] Fix for meta refresh tags with interval by @zbateson. See #1515
* [PhpBrowser][Frameworks] Fixed: `grabTextFrom` doesn't work with regex by @zbateson. See #1519
* Cest tests support multiple `@before` and `@after` annotations. Thanks to @draculus and @zbateson. See #1517
* [FTP] Stops test execution on failed connection by @yegortokmakov
* [AMQP] Fix for purging queues on initialization stage. Check for open channel is not needed and it prevents from cleaning queue by @yegortokmakov
* CodeCoverage remote context configuration added by @synchrone. See #1524 [Documentation updated](http://codeception.com/docs/11-Codecoverage#Remote-Context-Options)
* Implemented better descriptions for error exception. Fix #1503
* Added `c3_url` option to code coverage settings. `c3_url` allows to explicitly set url for index file with c3 included. See #1024
* [PhpBrowser][Frameworks] Fixed selecting checkbock in a group of checkboxes #1535
* [PhpBrowser][Frameworks] submitForm sends default values for radio buttons and checkboxes by @zbateson. Fixes #1507 *2014-11-3*
* [ZF2] Close any open ZF2 sessions by @FnTm. See #1486 *2014-10-24*


#### 2.0.7

* [Db] Made the postgresql loader load $$ syntax correctly by @rtuin. See #1450 *2014-10-12*
* [Yii1] fixed syntax typo in Yii1 Connector by @xt99 *2014-10-12*
* [PhpBrowser][WebDriver] amOnUrl method added for opening absolute urls. This behavior taken from amOnPage method, initially introduced in 2.0.6 *2014-10-12*
* Fixed usage of whitespaces in wantTo. See #1456 *2014-10-12*
* [WebDriver][PhpBrowser][Frameworks] fillField is matching element by name, then by CSS. Fixes #1454 *2014-10-12*


#### 2.0.6

* Fixed list of executed suites while running included suites by @gureedo. See #1427 *2014-10-08*
* [Frameworks] support files and request names containing square brackets, dots, spaces. See #1438. Thanks to @kkopachev *2014-10-08*
* [PhpBrowser] array of files for Guzzle to support format: file[foo][bar]. Fixes #342 by @kkopachev *2014-10-07*
* Added strict mode for XML generation. *2014-10-06*

In this mode only standard JUnit attributes are added to XML reports, so special attributes like `feature` won't be included. This improvement fixes usage XML reports with Jenkins #1408
  To enable strict xml generation add to `codeception.yml`:

```
settings:
    strict_xml: true
```

* Fixed retrieval of codecoverage reports on remote server #1379 *2014-10-06*
* [PhpBrowser][Frameworks] Malformed XPath won't throw fatal error, but makes tests fail. Fixes #1409 *2014-10-06*
* Build command generates actors for included suites. See #1267 *2014-10-03*
* CodeCoverage throws error on unsuccessful requests (status code is not 200) to remote server. Fixes #346 *2014-10-03*
* CodeCoverage can be disabled per suite. Fix #1249 *2014-10-02*
* Fix: --colors and --no-colors options can override settings from config *2014-10-02*
* [WebDriver] `waitForElement*` methods accept strict locators and WebDriverBy as parameters. See #1396 *2014-09-29*
* [PhpBrowser] `executeInGuzzle` uses baseUrl set from config. Fixes #1416 *2014-09-29*
* [Laravel4] fire booted callbacks between requests without kernel reboot. Fixes #1389, See #1415 *2014-09-29*
* [WebDriver][PhpBrowser][Frameworks] `submitForm` accepts forms with document-relative paths. Fixes #1274 *2014-09-28*
* [WebDriver][PhpBrowser][Frameworks] Fixed #1381: `fillField` fails for a form without a submit button by @zbateson *2014-09-28*
* [PhpBrowser][WebDriver] `amOnPage` now accepts absolute urls *2014-09-27*
* [Db] ignore errors from lastInsertId by @tomykaira *2014-09-27*
* [WebDriver] saves HTML snapshot on fail *2014-09-27*
* [WebDriver] fixed #1392: findField should select by id, css, then fall back on xpath *2014-09-27*
* [WebDriver] Don't check for xpath if css selector is set, by @Danielss89 #1367 *2014-09-27*
* Specify actor class for friends by @tomykaira. See #1394 *2014-09-27*


#### 2.0.5

* [Queue] module added with AWS, Iron.io, and Beanstalkd support. Thanks to @nathanmac *2014-08-21*
* [WebDriver] fixed attachFile error message when file does not exists #1333 by @TroyRudolph *2014-08-21*
* [Asserts] Added assertLessThan and assertLessThanOrEqual by @Great-Antique *2014-08-21*
* [ZF2] fixed #1283 by @dkiselew *2014-08-21*
* Added functionality to Stub to allow ConsecutiveCallStub. See #1300 by @nathanmac *2014-08-21*
* Cest generator inserts  object into _before and _after methods by @TroyRudolph *2014-08-21*
* [PhpBrowser][Frameworks] Fixed #1304 - ->selectOption() fails if two submit buttons present by @fdjohnston *2014-08-21*
* [WebDriver][PhpBrowser][Frameworks] seeNumberOfElements method added by @dynasource *2014-08-21*
* recursive runner for included suites by @dynasource *2014-08-21*
* Disabled skipped/incomplete tests logging in jUnit logger for smooth Bamboo integration by @ayastreb *2014-08-21*


#### 2.0.4

* [Laravel4] More functional, cli, and api tests added to demo application <https://github.com/Codeception/sample-l4-app> *2014-08-05*
* Fix: GroupManager uses DIRECTORY_SEPARATOR for loaded tests *2014-08-05*
* [Laravel4] Uses `app.url` config value for creating requests. Fixes #1095 *2014-08-04*
* [Laravel4] `seeAuthenticated` / `dontSeeAuthenticated` assertions added to check that current user is authenticated *2014-08-04*
* [Laravel4] `logout` action added *2014-08-04*
* [Laravel4] `amLoggedAs` can login user by credentials *2014-08-04*
* [Laravel4] Added `amOnRoute`, `amOnAction`, `seeCurrentRouteIs`, `seeCurrentActionIs` actions *2014-08-04*
* [Laravel4] Added `haveEnabledFilters` and `haveDisabledFilters` actions to toggle filters in runtime *2014-08-04*
* [Laravel4] Added `filters` option to enable filters on testing *2014-08-04*
* [REST] seeResponseContainsJson should not take arrays order into account. See #1268 *2014-08-04*
* [REST] grabDataFromJsonResponse accepts empty path to return entire json response *2014-08-04*
* [REST] print_r replaced with var_export for better output on json comparison #1210 *2014-08-02*
* [REST] Reset request variables in the before hook by @brutuscat #1232 *2014-08-01*
* [Db] Oci driver for oracle database by @Sikolasol #1234 #1243 *2014-08-01*
* [Laravel4] Unit testing and test environment are now configurable #1255 by @ipalaus *2014-08-01*
* [Laravel4] Fixed Cest testing when using Laravel's Auth #1258 by @ipalaus *2014-08-01*
* FIX #948 code coverage HTML: uncovered files missing by @RLasinski *2014-07-26*
* [Laravel4] project root relative config parameter added by @kernio *2014-07-26*

#### 2.0.3

* [Symfony2] Symfony3 directory structure implemented by @a6software *2014-07-21*
* Console: printing returned values *2014-07-21*
* FIX: TAP and JSON logging should not be started when no option --json or --tap provided *2014-07-21*
* [Doctrine2] FIXED: persisting transaction between Symfony requests *2014-07-19*
* [Symfony2] created Symfony2 connector with persistent services *2014-07-19*
* [Doctrine2] implemented haveInRepository method (previously empty) *2014-07-17*
* When Cest fails @after method wont be executed *2014-07-17*
* [Laravel4] App is rebooted before each test. Fixes #1205 *2014-07-15*
* FIX: `codeception/specify` is now available in phar *2014-07-14*
* FIX: Interactive console works again *2014-07-09*
* `_bootstrap.php` is now loaded before `beforeSuite` module hooks.
* FIX: Suite `_bootstrap.php` was loaded after test run by @samdark *2014-07-11*

#### 2.0.2

* [PhpBrowser][Frameworks] correctly send values when there are several submit buttons in a form by @TrustNik *2014-07-08*
* [REST] fixed connection with framework modules *2014-07-06*
* [PhpBrowser][Frameworks] `checkOption` now works for checkboxes with array[] name by @TrustNik
* [PhpBrowser][Frameworks] FIX: `seeOptionIsSelected` and `dontSeeOptionIsSelected` now works with radiobuttons by @TrustNik *2014-07-05*
* [FTP] MODULE ADDED by @nathanmac *2014-07-05*
* [WebDriver] Enabled remote upload of local files to remote selenium server by @motin *2014-07-05*
* [Yii2][Yii1] disabled logging for better functional test performance

#### 2.0.1

* [Phalcon1] Fixed connector
* [WebDriver] added seeInPageSource and dontSeeInPageSource methods
* [WebDriver] see method now checks only for visible BODY element by @artyfarty
* [REST] added Bearer authentication by @dizews
* removed auto added submit buttons in forms previously used as hook for DomCrawler
* BUGFIX: PHP 5.4.x compatibility fixed. Sample error output: 'Method WelcomeCept.php does not exist' #1084 #1069 #1109
* Second parameter of Cest method is treated as scenario variable on parse. Fix #1058
* prints raw stack trace including codeception classes in -vvv mode
* screenshots on fail are saved to properly named files #1075
* [Symfony2] added debug config option to switch debug mode by @pmcjury

#### 2.0.0

* renamed `_logs` dir to `_output` by default
* renamed `_helpers` dir to `_support` by default
* Guy renamed to Tester
* Bootstrap command got 3 installation modes: default, compat, setup
* added --coverage-text option


#### 2.0.0-RC2

* removed fabpot/goutte, added Guzzle4 connector
* group configuration can accept groups by patterns


#### 2.0.0-RC

* [WebDriver] makeScreenshot does not use filename of a test
* added `grabAttributeFrom`
* seeElement to accept attributes in second parameter: seeElement('input',['name'=>'login'])


#### 2.0.0-beta

* executeInGuzzle is back in PhpBrowser
* environment can be accessed via ->env in test
* before/after methods of Cest can take  object
* moved logger to extension
* bootstrap files are loaded before suite only
* extension can reconfigure global config
* removed RefactorAddNamespace and Analyze commands
* added options to set output files for xml, html reports, and coverage
* added extension to rerun failed tests
* webdriver upgraded to 0.4
* upgraded to PHPUnit 4<|MERGE_RESOLUTION|>--- conflicted
+++ resolved
@@ -1,6 +1,5 @@
 # Changelog
 
-<<<<<<< HEAD
 #### 2.2.0
 
 * Long-not-awaited **Gherkin format support**. [Announcement](https://github.com/Codeception/Codeception/pull/2750#issue-129899745)
@@ -24,7 +23,7 @@
 * *Breaking* [Dbh] module removed
 * *Breaking* [Laravel4] module removed
 
-=======
+
 #### 2.1.8
 * [Symfony] Refactor to unify service retrieval, avoid memleaks and reduce memory footprint. Closes #2938 and #2954.
 * [Symfony] New optoin `rebootable_client` that reboots client's kernel before each request.
@@ -32,7 +31,6 @@
 * [Symfony] Deprecated `grabServiceFromContainer` use `grabService` instead. For consistency with other frameworks.
 * [Asserts] More `assert*` methods from PHPUnit added
 * [Asserts] Added `expectException` method
->>>>>>> 01ec9008
 
 #### 2.1.7
 
