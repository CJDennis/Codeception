# Changelog

<<<<<<< HEAD
#### 2.2.2

* Improved Examples to be Traversable; Fixed console output for complex data structures.

#### 2.2.1

* PHPUnit 5.4 and PHPUnit/php-code-coverage 4.0 compatibility.

#### 2.2.0

* **Gherkin format support**. [Announcement](https://github.com/Codeception/Codeception/pull/2750#issue-129899745)
* **Core Test Format Refactorings** Codeception becomes true multiformat testing platform. Format requires a [Loader](https://github.com/Codeception/Codeception/blob/master/src/Codeception/Test/Loader/LoaderInterface.php) and class extending [Test](https://github.com/Codeception/Codeception/blob/master/src/Codeception/Test/Test.php) class, implementing [TestInterface](https://github.com/Codeception/Codeception/blob/master/src/Codeception/TestInterface.php).
    * *Breaking* `Codeception\TestCase` replaced with `Codeception\TestInterface` in code and in module signatures.
    * *Breaking* Cept/Cest classes are no longer extending `PHPUnit_Framework_TestCase`, so they don't have `expectException`, `getMock`, etc.
    * Reduced stack trace for scenario-driven test formats. Codeception tests implement `PHPUnit_Framework_Test` instead of extending heavy `PHPUnit_Framework_TestCase` class.
* *Breaking* **Conflicts API implemented** Frameworks + PhpBrowser + WebDriver can't be used together unless only non-conflicting part is used. [Announcement](http://codeception.com/03-05-2016/codeception-2.2.-upcoming-features.html#conflicts)
* **Examples** as an alternative to Data Providers. [Announcement](http://codeception.com/03-10-2016/even-more-features-of-codeception.html#examples)
* **Params** loading from yml, env files or environment. [Announcement](http://codeception.com/03-05-2016/codeception-2.2.-upcoming-features.html#params)
* **Test dependencies** with `@depends` annotation. [Announcement](http://codeception.com/03-05-2016/codeception-2.2.-upcoming-features.html#test-dependencies)
* **Custom Commands** inject your own commands as as simple as extension. [Announcement](http://codeception.com/03-10-2016/even-more-features-of-codeception.html#custom-commands)
* `codecept dry-run` command added to show scenario steps without executing them.
* *Breaking* [Dbh] module removed
* *Breaking* [Laravel4] module removed
* *Breaking* [Symfony] public property `container` removed
* *Breaking* [Asserts] removed deprecated `assertLessThen` and `assertGreaterThen`
* *Breaking* mocks created with `Codeception\Util\Stub` are not verified in Cests. See #3005
* *Breaking* [REST] `grabAttributeFrom` renamed to `grabAttributeFromXmlElement` to avoid conflicts
* [WebDriver] allows getting current browser and capabilities in test. [Announcement](http://codeception.com/03-10-2016/even-more-features-of-codeception.html#Getting-current-browser-and-capabilities-in-tests)
* [AngularJS] module added. Extends WebDriver module for AngularJS testing. [Announcement](http://codeception.com/03-10-2016/even-more-features-of-codeception.html#angularjs)
* [DataFactory] module added. Performs data generation using FactoryMuffin library [Announcement](http://codeception.com/03-10-2016/even-more-features-of-codeception.html#datafactory)
* [Redis] Module rewritten using Predis library as driver by @marcverney
* [Symfony] module Symfony2 renamed to Symfony
* [Phalcon] Merged `Phalcon1` and `Phalcon2` modules into one `Phalcon` due the fact that Phalcon Framework v1.3.x no longer supported at all
* [Asserts] More `assert*` methods from PHPUnit added
* [Asserts] Added `expectException` method
* [WebDriver][Frameworks][PhpBrowser] `selectOption` can receive option as strict locator to exactly match option by text or by value. Use `['value' => 'myvalue']` or `['text' => 'optiontext']` to select a proper option. By @gdscei and @davertmik See #3003
* Added config option to disable modules using `modules: disabled:`.
* [Sequence] Changed the prefix value. Generated sequences to include id inside a prefix: `sq('user1') => 'user1_876asd8as87a'. Added `prefix` config option.
* Deprecation errors won't fail tests but will be printed.
* Official [Docker image](https://hub.docker.com/r/codeception/codeception/) introduced by @schmunk42
=======
#### 2.1.11

* [WebDriver] fixed URL matching in WebDriver::seeLink
* [WebDriver][InnerBrowser] Improved error messages of seeLink and dontSeeLink
>>>>>>> a9d8ff70

#### 2.1.10

* PHPUnit version locked to <5.4
* [Db] Added missing support for LIKE condition to SqlSrv driver

#### 2.1.9

* PHPUnit 5.4 compatibility for creating mocks using `Codeception\Util\Stub` by @davertmik. See #3093 and #3080
* Updated dependencies to support Symfony 3.1
* [Laravel5] Fixed issue where non-existing services were called in _before and _after methods. See #3028.
* Fix self-update command to update only to stable versions by @MAXakaWIZARD
* Added `settings: backup_global` to config, to disable backup_global option of PHPUnit by @mkeasling. See #3045. Fixes #3044
* [PhpBrowser][Frameworks] `see` matches UTF-8 text case-insensitively by @Naktibalda. Fixes #3114
* Fixed page object generation with namespaces by @eugene-manuilov and @Naktibalda. See #3126 Fixes #3012
* `--steps` will not disable code coverage. By @Naktibalda. Fixes #2620
* Suppress console coverage report with `--quiet` by @EspadaV8. See #2370
* Improved multibyte output in console by @kt81. See #3130
* [Lumen] Fixed: `initializeLumen()` method has been called twice on start by @kt81. See #3124 #2607
* [Db] Allow INT Parameter SQL Binding by @davidcochrum . Fixes #3118
* [Db] Support LIKE conditions in assertions.
* [Db] Improved regex for parsing comments by @dima-stefantsov. See #3138
* [Dbh] Fix `seeInDatabase` and `dontSeeInDatabase` with empty criteria. Closes #3116
* [Symfony] Improve fail messages on seeInCurrentRoute and seeCurrentRouteIs
* [Symfony] Improve route comparison on seeInCurrentRoute and seeCurrentRouteIs
* [WebDriver] multi session testing with friends improved by @eXorus. Webdriver sessions are finished correctly; `leave()` method added to Friend class. See #3068
* [PhpBrowser] added `handler` and `middleware` config options to customize Guzzle handlers and middleware
* Added full support of phpunit-bridge features.
* [Laravel] Fixed issue where non-existing services were called in _before and _after methods. See #3028.
* [WebDriver] fixed using `saveSessionSnapshot` with codecoverage. Closes #2923
* [ZF2] create new instance of Application for each request

#### 2.1.8

* `Util\Locator` added methods to create locators to match element at their position: `elementAt`, `firstElement`, `lastElement`
* [Symfony] Refactor to unify service retrieval, avoid memleaks and reduce memory footprint. Closes #2938 and #2954.
* [Symfony] New optoin `rebootable_client` that reboots client's kernel before each request.
* [WebDriver] fixed `seeInField` for textarea with whitespaces before and after string. Closes #2921
* [Symfony] Deprecated `grabServiceFromContainer` use `grabService` instead. For consistency with other frameworks.
* [Asserts] More `assert*` methods from PHPUnit added
* [Asserts] Added `expectException` method
* `codecept self-update` works with proxy by @gr1ev0us
* [Phalcon1 add params support for method amOnRoute by @MelnykDmitro

#### 2.1.7

* **PHPUnit 5.x support**
* Global Bootstrap, Suite Bootstrap, Module Initialization happens before test loading. Fixes issues of autoloading TestCase classes introduced in 2.1.5, see #2872
* Added option to skip PHP files validation in `codeception.yml` - `settings: lint: false`
* [Facebook] Updated to  facebook/php-sdk-v4 version 5 by @orhan-swe and @tigerseo #2828 #2415
* [WebDriver] Added `scrollTo` action by @javigomez and @davertmik #2844
* Fix encoding problems in PHP prior to 5.6 by @pejaycz. See #2831
* [Queue] Fixed `clearQueue` for AmazonSQS by @mikitu #2805
* [Db] Fixed loading files in Sqlite @mcustiel See #2812
* [PhpBrowser] `amHttpAuthenticated` allows null, null as parameters to unset authentication. #2896
* `Util\Locator` added `contains` method to easily locate any element containing a text.
* [Laravel5] Added `guard` parameters to `seeAuthentication` and `dontSeeAuthentication` methods. By @janhenkgerritsen. See #2876
* [Laravel5] Added functionality to disable/enable Laravel's exception handling. By @janhenkgerritsen. See #2763
* [Laravel5] Authentication now persists between requests when calling `amLoggedAs` with an instance of `Authenticable`. See #2795
* [REST] Fixed dontSeeXmlResponseMatchesXpath method #2825 by @mangust404
* [ZF2] Fixed POST parameters #2814 by @Naktibalda
* [ZF1] Call Zend_Registry::_unsetInstance in _after #2863 by @Naktibalda

#### 2.1.6

* Starting from 2.1.6 you can **download PHP 5.4 compatible phar build** at http://codeception.com/php54/codecept.phar by @Naktibalda. See [installation guide](http://codeception.com/install).
* [WebDriver] Fixed uploading files with **PhantomJS** #1823 by @DavertMik and @Naktibalda. Please specify your browser name as `phantom` in WebDriver config in order to use PhantomJS-specific hooks.
* Fixed parsing PHP files with spaces in name on PHP<7 by @acuthbert. Fixes #2647
* [WebDriver] Fixed proxy error when using with Chrome #2651 by @vaikla
* [Laravel5] Allow Laravel5 application URL to be set through config. By @gmhenderson. See #2676
* [Laravel5] Mocked events should also return an array. Fix by @devinfd
* Fixed using codecoverage with environments #2634
* Various HHVM improvements by @Naktibalda, for instance, Asserts module issues has been fixed.
* [REST] Fixes #2775 `seeResponseJsonMatchesXpath` when JSON contains ampersand. By @Naktibalda.
* [Filesystem] Added `seeNumberNewLines` method to check the number of new lines in opened file. By @sergeyklay
* [Symfony2] Added `seeCurrentRouteMatches` action by @laszlo-karpati See #2665
* [Sequence] Added `sqs` function to generate unique sequences per suite. #2766 by @johnatannvmd
* [FTP] Fixed various bugs by @k-serenade. See #2755
* [Frameworks][PhpBrowser] Fixed #2733: `seeOptionIsSelected` sees first option as selected if none is selected by @Naktibalda
* [Symfony2] Removed 'localhost' from getInternalDomains by @Naktibalda. Fixed #2717
* Bugfix for using groups by directory on Windows by @tortuetorche See #2550 and #2551
* [REST] Fixed failed message for `seeHttpHeader` and `dontSeeHttpHeader` from null to expected value #2697 by @zondor
* [REST] Added methods to control redirect: `stopFollowingRedirects` and `startFollowingRedirects` by @brutuscat
* [Recorder Extension] Added `animate_slides` config to disable left-right sliding animation between screenshots by @vml-rmott

#### 2.1.5

* **PHP7 support**
* **Symfony3 support**
* [ZendExpressive] **module added** by @Naktibalda
* [Frameworks] **Internal Domains**: Framework modules now throw an `ExternalUrlException` when a test tries to open a URL that is not handled by the framework, i.e. an external URL. See #2396
* Syntax check for tests. If PHP7 is used, `ParseException` handles syntax error, otherwise linting happens with `php -l`. @davertmik
* Fixed Cest generation to not include "use" statements if no namespaces set
* [REST] Modified JsonArray::sequentialArrayIntersect to return complete matches only by @Naktibalda. Fixes #2635
* [REST] Fixes validation of several types with filters. See #2581 By @davertmik
* [REST] JsonType improved URL filter to use `filter_var($value, FILTER_VALIDATE_URL)`
* [REST] JsonType to support collections: all items in an array will be validates against JsonType. By @davertmik
* [REST] Various fixes to JsonType: #2555 #2548 #2542
* [REST] Hides binary request data in debug by @codemedic. Fixed #1884, See #2552 
* [WebDriver] Allow `appendField` to work with content editable div by @nsanden #2588
* [WebDriver] Allows adding ssl proxy settings by @mjntan35.
* [Symfony2] Config option `cache_router` added (disabled by default) by @raistlin.
* [Doctrine] Fixed #2060: Too many connections error by @dranzd
* [Symfony2] `services` part added to allow access Symfony DIC while wokring with WebDriver or PhpBrowser by @laszlo-karpati See #2629
* [WebDriver][PhpBrowser] Unified setCookie "expires" param name by @davertmik. See #2582
* [Memcache] add adaptive close call on `_after` by @pfz. See #2572 
* [Symfony2] Move kernel booting and container set up into _initialize() method by @Franua  #2491 
* [WebDriver] Fixed `seeInField` for textareas by @nsanden 
* [Yii2][REST] Fixed using Yii2 as dependency for REST by @Naktibalda. See #2562
* [Laravel5] Removed `enableMiddleware` and `enableEvents` methods. See #2602. By @janhenkgerritsen
* [Laravel] Refactored modules. See #2602. By @janhenkgerritsen
* [Laravel5] Fix bug for `seeCurrentRouteIs` when routes don't match. See #2593. By @maddhatter
* [PhpBrowser] Set curl options for Guzzle6 correctly. See #2533. By @Naktibalda
* Fixed usage of GroupObject by unit tests. GroupObjects can skip tests by @davetmik. See #2617

#### 2.1.4

* [PhpBrowser][Frameworks] Added `_getResponseContent` hidden method. By @Naktibalda
* [PhpBrowser][Frameworks] Added `moveBack` method. By @Naktibalda
* [WebDriver][PhpBrowser][Frameworks] Added `seeInSource`, `dontSeeInSource` methods to check raw HTML instead of stripped text in `see`/`dontSee`. By @zbateson in #2465
* [WebDriver] print Selenium WebDriver logs on failure or manually with `debugWebDriverLogs` in debug mode. Config option `debug_log_entries` added. See #2471 By @MasonM and @DavertMik.
* [ZF2] grabs service from container without reinitializing it. Fixes #2519 where Doctrine2 gets different instances of the entity manager everytime grabServiceFromContainer is called. By @dranzd
* [REST] fixed usage of JsonArray and `json_last_error_msg` function on PHP 5.4. See #2535. By @Naktibalda
* [REST] `seeResponseIsJsonType` can now validate emails with `string:email` definition. By @DavertMik
* [REST] `seeResponseIsJsonType`: `string|null` as well as `null|string` can be used to match null type. #2522 #2500 By @vslovik
* [REST] REST methods can be used to inspect result of the last request made by PhpBrowser or framework module. see #2507. By @Naktibalda
* [Silex] Doctrine provider added. Doctrine2 module can be connected to Silex app with `depends: Silex` in config. By @arduanov #2503
* [Laravel5] Removed `expectEvents` and added `seeEventTriggered` and `dontSeeEventTriggered`. By @janhenkgerritsen
* [Laravel5] Fixed fatal error in `seeCurrentRouteIs` and `seeCurrentActionIs` methods. See #2517. By @janhenkgerritsen
* [Laravel5] Improved the error messages for several methods. See #2476. By @janhenkgerritsen
* [Laravel5] Improved form error methods. See #2432. By @janhenkgerritsen
* [Laravel5] Added wrapper methods for Laravel 5 model factories. See #2442. By @janhenkgerritsen
* [Phalcon] Added `amOnRoute` and `seeCurrentRouteIs` methods by @sergeyklay
* [Phalcon] Added `seeSessionHasValues` by @sergeyklay
* [Phalcon] Added `getApplication()` method by @sergeyklay
* [Symfony2] Sets `xdebug.max_nesting_level` to 200 only if it is lower. Fixes error hiding #2462 by @mhightower
* [Db] Save the search path when importing Postgres dumps #2441 by @EspadaV8
* [Yii2] Fixed problems with transaction rollbacks when using the `cleanup` flag. See #2488. By @ivokund
* [Yii2] Clean up previously uploaded files between tests by @tibee
* Actor classes generation improved by @codemedic #2453
* Added support for nested helper by @luka-zitnik #2494
* Make `generate:suite` respect bootstrap setting in #2512. By @dmitrivereshchagin

#### 2.1.3

* [REST] **Added matching data types** by with new methods `seeResponseMatchesJsonType` and `dontSeeResponseMatchesJsonType`. See #2391
* [PhpBrowser][Frameworks] added `_request` and `_loadPage` hidden API methods for performing arbitrary requests.
* [PhpBrowser][Frameworks] Fixed `seeInField`, `dontSeeInField` for disabled fields #2378. See #2414.
* Environment files can now be located in subfolders of `tests/_env` by @Zifius
* [Symfony2] Fixed issue when accessing profiler when no request has been performed #652.
* [Symfony2] Added `amOnRoute` and `seeCurrentRouteIs` methods  by @raistlin
* [ZF2] Added `amOnRoute` and `seeCurrentRouteIs` methods module, by @Naktibalda
* Fixed issue with trailing slashes in `seeCurrentUrlEquals` and `dontSeeCurrentUrlEquals` methods #2324. By @janhenkgerritsen
* Warning is displayed once using unconfigured environment.
* Fixed loading environment configurations for Cept files by @splinter89
* Fixed bootstrap with namespaces to inject namespaced actor classes properly.
* [PhpBrowser][Frameworks] added hidden `_request()` method to send requests to backend from Helper classes.
* [Laravel5] Added `disableEvents()`, `enableEvents()` and `expectEvents()` methods. By @janhenkgerritsen
* [Laravel5] Added `dontSeeFormErrors()` method. By @janhenkgerritsen
* [Db] Deleted Oracle driver (it existed by mistake, the real driver is Oci). By @Naktibalda
* [Db] Implemented getPrimaryKey method for Sqlite, Mysql, Postgresql, Oracle and MsSql. By @Naktibalda
* [Db] Implemented support for composite primary keys and tables without primary keys. By @Naktibalda
* Fixed the scalarizeArray to be aware of NULL fields #2264. By @fbidu
* [Soap] Fixed SOAP module #2296. By @relaxart
* Fixed a bug where blank lines in a groups file would run every test in the project #2297. By @imjoehaines
* [WebDriver] seeNumberOfElements should only count visible elements #2303. By @sascha-egerer
* [PhpBrowser][Frameworks] Verbose output for all HTTP requests. By @Naktibalda
* [PhpBrowser][Frameworks] Throw `Codeception\Exception\ExternalUrlException` when framework module tries to open an external URL #2328. By @Naktibalda
* [PhpBrowser][Frameworks] Added `switchToIframe` method. By @Naktibalda
* [Dbh] module deprecated

#### 2.1.2

* **Updated to PHPUnit 4.8**
* Enhancement: **Wildcard includes enabled when testing [multiple applications](http://codeception.com/docs/08-Customization#One-Runner-for-Multiple-Applications)**. See #2016 By @nzod
* [Symfony2] fixed Doctrine2 integration: Doctrine transactions will start before each test and rollback afterwards. *2015-08-08*
* [Doctrine2] establishing connection and starting transaction is moved to `_before`. *2015-08-08*
* [PhpBrowser] Removed disabled and file fields from form values. By @Naktibalda *2015-08-08*
* [ZF2] Added grabServiceFromContainer function. By InVeX  *2015-08-08*
* [PhpBrowser][Guzzle6] Disabled strict mode of CookieJar #2234 By @Naktibalda *2015-08-04*
* [Laravel5] Added `disableMiddleware()` and `enableMiddleware()` methods. By @janhenkgerritsen *2015-08-07*
* Enhancement: If a specific *ActorActions trait does not exist in `tests/_support/_generated` directory, it will be created automatically before run.
* Enhancement: do not execute all included suites if you run one specific suite *2015-08-08*
* `Extension\Recorder` navigate over slides with left and right arrow keys, do not create screenshots for comment steps.
* `Extension\Recorder` generates index html for all saved records.
* `Extension\Recorder` fixed for creating directories twice. Fixed #2216
* `Extension\Logger` fixed #2216
* Fixed injection of Helpers into Cest and Test files. See #2222
* `Stub::makeEmpty` on interfaces works again by @Naktibalda
* Command `generate:scenarios` fixed for Cest files by @mkudenko See #1962
* [Db] Quoted table name in Db::select, removed identical methods from child classes by @Naktibalda. See #2231
* [WebDriver] added support for running tests on a remote server behind a proxy with `http_proxy` and `http_proxy_port` config options by @jdq22 *2015-07-29*
* [Laravel] Fixed issue with error handling for `haveRecord()` method in Laravel modules #2217 by @janhenkgerritsen *2015-07-28*
* Fixed displayed XML/HTML report path #2187 by @Naktibalda *2015-07-27*
* [WebDriver] Fixed `waitForElementChange` fatal error by @stipsan
* [Db] Enhanced dollar quoting ($$) processing in PostgreSQL driver by @YasserHassan *2015-07-20*
* [REST] Created tests for file-upload with REST module. By @Naktibalda *2015-08-08*
* [Lumen] Fixed issue where wrong request object was passed to the Lumen application by @janhenkgerritsen *2015-07-18*

#### 2.1.1

* [WebDriver] **Upgraded to facebook/webdriver 1.0** *2015-07-11*
  WebDriver classes were moved to `Facebook\WebDriver` namespace. Please take that into account when using WebDriver API directly.
  Till 2.2 Codeception will keep non-namespaced aliases of WebDriver classes.
* Module Reference now contains documentation for hidden API methods which should be used in Helper classes
* Skipped and Incomplete tests won't fire `test.before` and `test.after` events. For instance, WebDriver browser won't be started and Db cleanups won't be executed on incomplete or skipped tests.
* Annotations `skip` and `incomplete` enabled in Cest files #2131
* [WebDriver][PhpBrowser][Frameworks] `_findElements($locator)` method added to use in Helper classes *2015-07-11*
  Now you can use `$this->getModule('WebDriver')->findElements('.user');` in Helpers to match all elements with `user` class using WebDriver module
* [PhpBrowser] Fixed `amOnUrl` method to open absolute URLs.
* [PhpBrowser][Frameworks] Fix for `fillField` using values that contain ampersands by @GawainLynch and @zbateson Issue #2132
* [WebDriver][PhpBrowser][Frameworks] Fixed missing HTTPS when trying to access protected pages #2141

#### 2.1.0

* [Recorder](https://github.com/Codeception/Codeception/tree/master/ext#codeceptionextensionrecorder) extension added. Shows acceptance test progress with a recorded slideshow.
* **Updated to Guzzle 6**. Codeception can now work both with Guzzle v5 and Guzzle v6. PhpBrowser chooses right connector depending on Guzzle version installed. By @davertmik and @enumag
* Annotations in Cept files.
  Instead of calling `$scenario->skip()`, `$scenario->group('firefox')`, etc, it is recommended to set scenario metadata with annotations `// @skip`, `// @group firefox`.
  Annotations can be parsed from line or block comments. `$scenario->skip()` and `$scenario->incomplete()` are still valid and can be executed inside conditional statements:
  ```
  if (!extension_loaded('xdebug')) $scenario->skip('Xdebug required')
  ```
* **PSR-4**: all support classes moved to `tests/_support` by default. Actors, Helpers, PageObjects, StepObjects, GroupObjects to follow PSR-4 naming style. Autoloader implemented by @splinter89.
* **Dependency Injection**: support classes can be injected into tests. Support classes can be injected into each other too. This happens by implementing method `_inject` and explicitly specifying class names as parameters. Implemented by @splinter89.
* **Actor classes can be extended**, their generated parts were moved to special traits in `_generated` namespace. Each *Tester class can be updated with custom methods.
* **Module config simplified**: Modules can be configured in `enabled` section of suite config.
* **Conflicts**: module can define conflicts with each other by implementing `_conflicts` method
* **Dependencies**: module can explicitly define dependencies and expect their injection by implementing `_inject` and `_depends` methods and relying on dependency injection container.
* **Current** modules, environment, and test name can be received in scenario. Example: `$scenario->current('env')` returns current environment name. Fixes #1251
* **Environment Matrix**: environments can be merged. Environment configs can be created in `tests/_envs`, environment generator added. Implemented by By @sjableka. See #1747
* **Custom Printers**: XML, JSON, TAP, Report printers can be redefined in configuration. See #1425
* [Db] Added `reconnect` option for long running tests, which will connect to database before the test and disconnect after. By @Naktibalda
* Module parts. Actions of modules can be loaded partially in order to disable actions which are not used in current tests. For instance, disable web actions of framework modules in unit testsing.
* **Kohana**, **Symfony1**, **Doctrine1** modules considered deprecated and moved to standalone packages.
* `shuffle` added to settings. Randomizes order of running tests. See #1504
* Console output improved: scenario stack traces contain files and lines of fail.
* [Doctrine2][Symfony2] `symfony_em_service` config option moved from Doctrine2 to Symfony2 module and renamed to `em_service` *2015-06-03*
* [PhpBrowser][Frameworks] Fixed cloning form nodes `Codeception\Lib\InnerBrowser::getFormFromCrawler(): ID XXX already defined` *2015-05-13*
* [WebDriver] session snapshot implemented, allows to store cookies and load them, i.e., to keep user session between testss.
* [WebDriver][PhpBrowser][Frameworks] Malformed XPath locators wil throw an exception #1441
* `MODULE_INIT` event is fired before initializing modules #1370
* Graceful tests termination using `pcntl_signal`. See #1286
* Group classes renamed to GroupObjects; Base GroupObject class renamed to `Codeception\GroupObject`
* Official extensions moved to `ext` dir; Base Extension class renamed to `Codeception\Extension`
* Duplicate environment options won't cause Codeception to run environment tests twice
* [Phalcon1] `haveServiceInDi` method implemented by @sergeyklay
* [Db] `seeNumRecords` method added by @sergeyklay

#### 2.0.15

* [Phalcon1] Fixed getting has more than one field by @sergeyklay #2010.
* [PhpBrowser][Frameworks] Compute relative URIs against the effective request URI when there is a redirect. #2058 #2057
* [PhpBrowser] Fixed Guzzle Connector headers by @valeriyaslovikovskaya #2028
* [Symfony2] kernel is created for every test by @quaninte #2020
* [WebDriver] Added WebDriver init settings `connection_timeout` and `request_timeout` by @n8whnp #2065
* [MongoDb] added ability to change the database by @clarkeash #2015
* [Doctrine2] Fixed issues after first request is made #2025 @AlexStansfield
* [REST] Improved JsonArray to compare repeated values correctly by @Naktibalda #2070
* [MongoDb] Remove not necessary config fields `user` and `password` by @nicklasos
* `Stub::construct` can be used to set private/protected properties by @Naktibalda #2082
* Fixed @before and @after hooks in Cest. _before method was executed on each call of method specified in @before annotation *2015-06-15*
* [Laravel5] Fix for domains in `route()` helper. See #2000. *2015-06-04*
* [REST] Fixed sending `JsonSerializable` object on POST by @Naktibalda and @andersonamuller. See #1988 #1994
* [MongoDb] escaped filename shell argument for loading MongoDB by @christoph-hautzinger. #1998 *2015-06-03*
* [Lumen] **Module added** by @janhenkgerritsen

#### 2.0.14

* Improved output *2015-05-22*
  * data providers print simplified
  * output respects console size with `tput` and tries to fit area
  * non-interactive environments for `tput` are ignored
* [Frameworks][PhpBrowser][Symfony2] Fields are passed as PHP-array on form submission the same way as `Symfony\Component\DomCrawler\Form->getPhpValues()` does. Fixes fails of Symfony form tests  *2015-05-22*
* [Laravel4] Fixed bug with filters. See #1810. *2015-05-21*
* [PhpBrowser][Frameworks] Fixed working associative array form fields (like `FooBar[bar]`). Fixes regression #1923 by @davertmik and @zbateson.
* [PhpBrowser][Frameworks] Fixed cloning form nodes Codeception\Lib\InnerBrowser::getFormFromCrawler(): ID XXX already defined *2015-05-13*
* [Laravel4] [Laravel5] Improved error message for `amOnRoute` and `amOnAction` methods if route or action does not exist *2015-05-04*
* [Laravel4] Fixed issue with session configuration *2015-05-01*
* [Laravel4] Partial rewrite of module *2015-05-01*
  * Added `getApplication()` method
  * Added `seeFormHasErrors()`, `seeFormErrorMessages(array $bindings)` and `seeFormErrorMessage($key, $errorMessage)` methods
  * Deprecated `seeSessionHasErrors()` and `seeSessionErrorMessage(array $bindings)` methods.
* fixed stderr output messages in PHPStorm console *2015-04-26*
* Allow following symlinks when searching for tests by @nechutny
* Fixed `g:scenarios --single-file` missing linebreaks between scenarios by @Zifius Parially fixes #1866
* [Frameworks][PhpBrowser] Fixed errors like `[ErrorException] Array to string conversion` when using strict locators. Fix by @neochief #1881
* [Frameworks][PhpBrowser] Fix for URLs with query parameters not properly constructed for GET form submissions by @zbateson Fixes #1891
* [Facebook] Updated Facebook SDK to 4.0 by @enginvardar. See #1896.
* [DB] Quote table name in `Db::getPrimaryKeyColumn` and `Db::deleteQueryMethods` by @Naktibalda. See #1912
* [Silex] Can be used for API functional testing. Improvement by @arduanov See #1945
* [Doctrine2] Added new config option `symfony_em_service` to specify service name for Doctrine entity manager in Symfony DIC by @danieltuwien #1915
* [Db] Reversed order of removing records with foreign keys created by `haveInDatabase`. Fixes #1942 by @satahippy
* [Db] Quote names in PostgreSQL queries. Fix #1916 by @satahippy
* [ZF1] Various improvements by @Naktibalda See #1924
* [ZF2][ZF2] Improved passing request headers by @Naktibalda
* [Phalcon1] Improved dependency injector container check by @sergeyklay #1967
* [Yii2] Enabled logging by @TriAnMan #1539
* Attribute `feature` added to xml reports in `Codeception\TestCase\Test` test report by @tankist. See #1964
* Fixed #1779 by @Naktibalda
* ...special thanks to @Naktibalda for creating demo [ZF1](https://github.com/Naktibalda/codeception-zf1-tests) and [ZF2](https://github.com/Naktibalda/codeception-zf2-tests) applications with api tests examples.

#### 2.0.13

* Updated to PHPUnit 4.6
* [Db] fixed regression introduced in 2.0.11. `haveInDatabase` works in PostgreSQL on tables with 'id' as primary key. Fix by @akireikin #1846 #1761
* added `--no-rebuild` option to disable automatic actor classes rebuilds *2015-04-24*
* suppressed warnings on failed actor classes auto-rebuilds
* enable group listener for grouping with annotation by @litpuvn Fixes #1830
* unix terminals output improved by calculating screen size. Done by @DexterHD See #1858
* [Yii2] Remove line to activate request parsers by @m8rge #1843
* [PhpBrowser][Frameworks] Various `fillField`/`submitForm` improvements by @zbateson See #1840. Fixes #1828, #1689
* Allow following symlinks when searching for tests by @nechutny #1862

#### 2.0.12

* [Laravel5] Fix for undefined method `Symfony\Component\HttpFoundation\Request::route()` by @janhenkgerritsen
* [Yii2] Fix https support and verbose output added by @TriAnMan See #1770
* [Yii2] `haveRecord` to insert insert unsafe attributes by @nkovacs. Fixes #1775
* [Asserts] `assertSame` and `assertNotSame` added by @hidechae *2015-04-03*
* [Laravel5] Add `packages` option for application packages by @jonathantorres  #1782
* [PhpBrowser][WebDriver][Frameworks] `seeInFormFields` method added for checking multiple form field values. See #1795 *2015-04-03*
* [ZF2] Fixed setting Content-Type header by @Gorp See #1796 *2015-04-03*
* [Yii2] Pass body request into yii2 request, allowing to send Xml payload by @m8rge. See #1806
* Fixed conditional assertions firing TEST_AFTER event by @zbateson. Issues #1647 #1354 and #1111 *2015-04-03*
* Fixing mocking Laravel models by removing `__mocked` property in classes created with Stub by @EVODelavega See #1785 *2015-04-03*
* [WebDriver] `submitForm` allows array parameter values by @zbateson *2015-04-03*
* [SOAP] Added `framework_collect_buffer` option to disable buffering output by @Noles *2015-04-03*
* [Laravel4] added  to run artisan commands by @bgetsug *2015-04-03*
* [AMQP] add a routing key to a push to exchange by @jistok *2015-04-03*
* Interactive console updated to work with namespaces by @jistok *2015-04-03*
* [PhpBrowser] added deleteHeader method by @zbateson *2015-04-03*
* Disabling loading of bootstrap files by setting `bootstrap: false` in globall settings or inside suite config. Fixes #1813 *2015-04-03*


#### 2.0.11

* Updated to PHPUnit 4.5 *2015-02-23*
* [Laravel5] module added by @janhenkgerritsen *2015-02-23*
* Fixed problem with extensions being always loaded with default options by @sjableka. Fixes #1716 *2015-02-23*
* [Db] Cleanup now works for tables with primary is not named 'id'. Fix by @KennethVeipert See #1727 *2015-02-23*
* [PhpBrowser][Frameworks] `submitForm` improvements by @zbateson: *2015-02-23*

Removed submitForm's reliance on using parse_str and parse_url to
generate params (which caused unexpected side-effects like failing
for values with ampersands).

Modified the css selector for input elements so disabled input
elements don't get sent default values.

Modifications to ensure multiple values get sent correctly.

* [Laravel4] middleware is loaded on requests. Fixed #1680 by @jotweh *2015-02-23*
* [Dbh] Begin transaction only unless transaction is already in progress by @thecatontheflat *2015-02-23*
* [PhpBrowser][Frameworks] Fix quiet crash when crawler is null by @aivus. See #1714 *2015-02-23*
* [Yii2] Fixed usage of PUT method by @miroslav-chandler *2015-02-23*


#### 2.1.0

* [WebDriver] Saving and restoring session snapshots implemented *2015-03-16*


#### 2.0.10

* **Console Improvement**: better formatting of test progress. Improved displaying of debug messages and PHP Fatal Errors.
  Codeception now uses features of interactive shell to print testing progress.
  In case of non-interactive shell (when running from CI like Jenkins) this feature is gracefully degraded to standard mode.
  You can turn off interactive printing manually by providing `--no-interaction` option or simply `-n`
* `ExceptionWrapper` messages unpacked into normal and verbose exceptions.
* HTML reports now allow to filter tests by status. Thanks to @raistlin
* Added '_failed' hook for Cest tests. Fixes #1660 *2015-02-02*
* [REST] fixed setting Host header. Issue #1650 *2015-02-02*
* [Laravel4] Disconnecting from database after each test to prevent Too many connections exception #1665 by @mnabialek *2015-02-02*
* [Symfony2] Fixed kernel reuse in #1656 by @hacfi *2015-02-01*
* [REST] request params are now correctly saved to `$this->params` property. Fixes #1682 by @gmhenderson *2015-02-01*
* Interactive shell updated: deprecated Symfony helpers replaced, printed output cleaned *2015-01-28*
* [PhpBrowser][Frameworks] Fixed `matchOption` to return the option value in case there is no value attribute by @synchrone. See #1663 *2015-01-26*
* Fixed remote context options on CodeCoverage by @synchrone. See #1664 *2015-01-26*
* [MongoDb] `seeNumElementsInCollection` method added by @sahanh
* [MongoDb] Added new methods: `grabCollectionCount`, `seeElementIsArray`, `seeElementIsObject` by @antoniofrignani
* [WebDriver] Allow `selectOption()` to select options not inside forms by @n8whnp See #1638
* [FTP] Added support for sftp connections with an RSA SSH key by @mattvot.
* [PhpBrowser][WebDriver] allows to handle domain and path for cookies *2015-01-24*
* [CLI] Allow CLI module to handle nonzero response codes without failing by @DevShep
* [Yii2] Fix the bug with `session_id()`. See #1606 by @TriAnMan
* [PhpBrowser][Frameworks] Fix double slashes in certain forms submitted by `submitForm` by @Revisor. See #1625
* [Facebook] `grabFacebookTestUserId` method added by @ipalaus
* Always eval error level settings passed from config file.


#### 2.0.9

* **Fixed Symfony 2.6 compatibility in Yaml::parse by @antonioribeiro**
* Specific tests can be executed without adding .php extension by @antonioribeiro See #1531 *2014-12-20*

Now you can run specific test using shorter format:

```
codecept run unit tests/unit/Codeception/TestLoaderTest
codecept run unit Codeception
codecept run unit Codeception:testAddCept

codecept run unit Codeception/TestLoaderTest.php
codecept run unit Codeception/TestLoaderTest
codecept run unit Codeception/TestLoaderTest.php:testAddCept
codecept run unit Codeception/TestLoaderTest:testAddCept

codecept run unit tests/unit/Codeception
codecept run unit tests/unit/Codeception:testAddCept
codecept run unit tests/unit/Codeception/TestLoaderTest.php
codecept run unit tests/unit/Codeception/TestLoaderTest.php:testAddCept
codecept run unit tests/unit/Codeception/TestLoaderTest
codecept run unit tests/unit/Codeception/TestLoaderTest:testAddCept
```

* [Db] Remove table constraints prior to drop table in clean up for SqlSrv by @jonsa *2014-12-20*
* [PhpBrowser][Frameworks] Fixed: submitForm with form using site-root relative paths may fail depending on configuration #1510 by @zbateson *2014-12-20*
* [WebDriver][PhpBrowser][Frameworks] `seeInField` method to work for radio, checkbox and select fields. Thanks to @zbateson *2014-12-20*
* Fixed usage of `--no-colors` flag by @zbateson. Issue #1562 *2014-12-20*
* [REST] sendXXX methods now encode objects implementing JsonSerializable interfaces. *2014-12-19*
* [REST] added methods to validate JSON structure *2014-12-19*

[seeResponseJsonMatchesJsonPath](http://codeception.com/docs/modules/REST#seeResponseJsonMatchesJsonPath) validates response JSON against [JsonPath](http://goessner.net/articles/JsonPath/).
Usage of JsonPath requires library `flow/jsonpath` to be installed.

[seeResponseJsonMatchesXpath](http://codeception.com/docs/modules/REST#seeResponseJsonMatchesXpath) validates response JSON against XPath.
It converts JSON structure into valid XML document and executes XPath for it.

[grabDataFromResponseByJsonPath](http://codeception.com/docs/modules/REST#grabDataFromResponseByJsonPath) method was added as well to grab data JSONPath.

* [REST] `grabDataFromJsonResponse` deprecated in favor of `grabDataFromResponseByJsonPath` *2014-12-19*
* [PhpBrowser][Frameworks] fixed `Unreachable field` error while filling [] fields in input and textarea fields. Issues #1585 #1602 *2014-12-18*


#### 2.0.8

* Dependencies updated: facebook/php-webdriver 0.5.x and guzzle 5 *2014-11-17*
* [WebDriver] Fixed selectOption and (dont)seeOptionIsSelected for multiple radio button groups by @MasonM. See #1467 *2014-11-18*
* [WebDriver][PhpBrowser][Frameworks] Clicked submit button can be specified as 3rd parameter in `submitForm` method by @zbateson. See #1518
* [ZF1] Format ZF response to Symfony\Component\BrowserKit\Response by @MOuli90. Fixes #1476
* [PhpBrowser][Frameworks] fixed `grabValueFrom` method by @zbateson. See #1512
* [Db] Fixed Postgresql error with schemas by @rafreis. Fixes #970
* [PhpBrowser] Fix for meta refresh tags with interval by @zbateson. See #1515
* [PhpBrowser][Frameworks] Fixed: `grabTextFrom` doesn't work with regex by @zbateson. See #1519
* Cest tests support multiple `@before` and `@after` annotations. Thanks to @draculus and @zbateson. See #1517
* [FTP] Stops test execution on failed connection by @yegortokmakov
* [AMQP] Fix for purging queues on initialization stage. Check for open channel is not needed and it prevents from cleaning queue by @yegortokmakov
* CodeCoverage remote context configuration added by @synchrone. See #1524 [Documentation updated](http://codeception.com/docs/11-Codecoverage#Remote-Context-Options)
* Implemented better descriptions for error exception. Fix #1503
* Added `c3_url` option to code coverage settings. `c3_url` allows to explicitly set url for index file with c3 included. See #1024
* [PhpBrowser][Frameworks] Fixed selecting checkbock in a group of checkboxes #1535
* [PhpBrowser][Frameworks] submitForm sends default values for radio buttons and checkboxes by @zbateson. Fixes #1507 *2014-11-3*
* [ZF2] Close any open ZF2 sessions by @FnTm. See #1486 *2014-10-24*


#### 2.0.7

* [Db] Made the postgresql loader load $$ syntax correctly by @rtuin. See #1450 *2014-10-12*
* [Yii1] fixed syntax typo in Yii1 Connector by @xt99 *2014-10-12*
* [PhpBrowser][WebDriver] amOnUrl method added for opening absolute urls. This behavior taken from amOnPage method, initially introduced in 2.0.6 *2014-10-12*
* Fixed usage of whitespaces in wantTo. See #1456 *2014-10-12*
* [WebDriver][PhpBrowser][Frameworks] fillField is matching element by name, then by CSS. Fixes #1454 *2014-10-12*


#### 2.0.6

* Fixed list of executed suites while running included suites by @gureedo. See #1427 *2014-10-08*
* [Frameworks] support files and request names containing square brackets, dots, spaces. See #1438. Thanks to @kkopachev *2014-10-08*
* [PhpBrowser] array of files for Guzzle to support format: file[foo][bar]. Fixes #342 by @kkopachev *2014-10-07*
* Added strict mode for XML generation. *2014-10-06*

In this mode only standard JUnit attributes are added to XML reports, so special attributes like `feature` won't be included. This improvement fixes usage XML reports with Jenkins #1408
  To enable strict xml generation add to `codeception.yml`:

```
settings:
    strict_xml: true
```

* Fixed retrieval of codecoverage reports on remote server #1379 *2014-10-06*
* [PhpBrowser][Frameworks] Malformed XPath won't throw fatal error, but makes tests fail. Fixes #1409 *2014-10-06*
* Build command generates actors for included suites. See #1267 *2014-10-03*
* CodeCoverage throws error on unsuccessful requests (status code is not 200) to remote server. Fixes #346 *2014-10-03*
* CodeCoverage can be disabled per suite. Fix #1249 *2014-10-02*
* Fix: --colors and --no-colors options can override settings from config *2014-10-02*
* [WebDriver] `waitForElement*` methods accept strict locators and WebDriverBy as parameters. See #1396 *2014-09-29*
* [PhpBrowser] `executeInGuzzle` uses baseUrl set from config. Fixes #1416 *2014-09-29*
* [Laravel4] fire booted callbacks between requests without kernel reboot. Fixes #1389, See #1415 *2014-09-29*
* [WebDriver][PhpBrowser][Frameworks] `submitForm` accepts forms with document-relative paths. Fixes #1274 *2014-09-28*
* [WebDriver][PhpBrowser][Frameworks] Fixed #1381: `fillField` fails for a form without a submit button by @zbateson *2014-09-28*
* [PhpBrowser][WebDriver] `amOnPage` now accepts absolute urls *2014-09-27*
* [Db] ignore errors from lastInsertId by @tomykaira *2014-09-27*
* [WebDriver] saves HTML snapshot on fail *2014-09-27*
* [WebDriver] fixed #1392: findField should select by id, css, then fall back on xpath *2014-09-27*
* [WebDriver] Don't check for xpath if css selector is set, by @Danielss89 #1367 *2014-09-27*
* Specify actor class for friends by @tomykaira. See #1394 *2014-09-27*


#### 2.0.5

* [Queue] module added with AWS, Iron.io, and Beanstalkd support. Thanks to @nathanmac *2014-08-21*
* [WebDriver] fixed attachFile error message when file does not exists #1333 by @TroyRudolph *2014-08-21*
* [Asserts] Added assertLessThan and assertLessThanOrEqual by @Great-Antique *2014-08-21*
* [ZF2] fixed #1283 by @dkiselew *2014-08-21*
* Added functionality to Stub to allow ConsecutiveCallStub. See #1300 by @nathanmac *2014-08-21*
* Cest generator inserts  object into _before and _after methods by @TroyRudolph *2014-08-21*
* [PhpBrowser][Frameworks] Fixed #1304 - ->selectOption() fails if two submit buttons present by @fdjohnston *2014-08-21*
* [WebDriver][PhpBrowser][Frameworks] seeNumberOfElements method added by @dynasource *2014-08-21*
* recursive runner for included suites by @dynasource *2014-08-21*
* Disabled skipped/incomplete tests logging in jUnit logger for smooth Bamboo integration by @ayastreb *2014-08-21*


#### 2.0.4

* [Laravel4] More functional, cli, and api tests added to demo application <https://github.com/Codeception/sample-l4-app> *2014-08-05*
* Fix: GroupManager uses DIRECTORY_SEPARATOR for loaded tests *2014-08-05*
* [Laravel4] Uses `app.url` config value for creating requests. Fixes #1095 *2014-08-04*
* [Laravel4] `seeAuthenticated` / `dontSeeAuthenticated` assertions added to check that current user is authenticated *2014-08-04*
* [Laravel4] `logout` action added *2014-08-04*
* [Laravel4] `amLoggedAs` can login user by credentials *2014-08-04*
* [Laravel4] Added `amOnRoute`, `amOnAction`, `seeCurrentRouteIs`, `seeCurrentActionIs` actions *2014-08-04*
* [Laravel4] Added `haveEnabledFilters` and `haveDisabledFilters` actions to toggle filters in runtime *2014-08-04*
* [Laravel4] Added `filters` option to enable filters on testing *2014-08-04*
* [REST] seeResponseContainsJson should not take arrays order into account. See #1268 *2014-08-04*
* [REST] grabDataFromJsonResponse accepts empty path to return entire json response *2014-08-04*
* [REST] print_r replaced with var_export for better output on json comparison #1210 *2014-08-02*
* [REST] Reset request variables in the before hook by @brutuscat #1232 *2014-08-01*
* [Db] Oci driver for oracle database by @Sikolasol #1234 #1243 *2014-08-01*
* [Laravel4] Unit testing and test environment are now configurable #1255 by @ipalaus *2014-08-01*
* [Laravel4] Fixed Cest testing when using Laravel's Auth #1258 by @ipalaus *2014-08-01*
* FIX #948 code coverage HTML: uncovered files missing by @RLasinski *2014-07-26*
* [Laravel4] project root relative config parameter added by @kernio *2014-07-26*

#### 2.0.3

* [Symfony2] Symfony3 directory structure implemented by @a6software *2014-07-21*
* Console: printing returned values *2014-07-21*
* FIX: TAP and JSON logging should not be started when no option --json or --tap provided *2014-07-21*
* [Doctrine2] FIXED: persisting transaction between Symfony requests *2014-07-19*
* [Symfony2] created Symfony2 connector with persistent services *2014-07-19*
* [Doctrine2] implemented haveInRepository method (previously empty) *2014-07-17*
* When Cest fails @after method wont be executed *2014-07-17*
* [Laravel4] App is rebooted before each test. Fixes #1205 *2014-07-15*
* FIX: `codeception/specify` is now available in phar *2014-07-14*
* FIX: Interactive console works again *2014-07-09*
* `_bootstrap.php` is now loaded before `beforeSuite` module hooks.
* FIX: Suite `_bootstrap.php` was loaded after test run by @samdark *2014-07-11*

#### 2.0.2

* [PhpBrowser][Frameworks] correctly send values when there are several submit buttons in a form by @TrustNik *2014-07-08*
* [REST] fixed connection with framework modules *2014-07-06*
* [PhpBrowser][Frameworks] `checkOption` now works for checkboxes with array[] name by @TrustNik
* [PhpBrowser][Frameworks] FIX: `seeOptionIsSelected` and `dontSeeOptionIsSelected` now works with radiobuttons by @TrustNik *2014-07-05*
* [FTP] MODULE ADDED by @nathanmac *2014-07-05*
* [WebDriver] Enabled remote upload of local files to remote selenium server by @motin *2014-07-05*
* [Yii2][Yii1] disabled logging for better functional test performance

#### 2.0.1

* [Phalcon1] Fixed connector
* [WebDriver] added seeInPageSource and dontSeeInPageSource methods
* [WebDriver] see method now checks only for visible BODY element by @artyfarty
* [REST] added Bearer authentication by @dizews
* removed auto added submit buttons in forms previously used as hook for DomCrawler
* BUGFIX: PHP 5.4.x compatibility fixed. Sample error output: 'Method WelcomeCept.php does not exist' #1084 #1069 #1109
* Second parameter of Cest method is treated as scenario variable on parse. Fix #1058
* prints raw stack trace including codeception classes in -vvv mode
* screenshots on fail are saved to properly named files #1075
* [Symfony2] added debug config option to switch debug mode by @pmcjury

#### 2.0.0

* renamed `_logs` dir to `_output` by default
* renamed `_helpers` dir to `_support` by default
* Guy renamed to Tester
* Bootstrap command got 3 installation modes: default, compat, setup
* added --coverage-text option


#### 2.0.0-RC2

* removed fabpot/goutte, added Guzzle4 connector
* group configuration can accept groups by patterns


#### 2.0.0-RC

* [WebDriver] makeScreenshot does not use filename of a test
* added `grabAttributeFrom`
* seeElement to accept attributes in second parameter: seeElement('input',['name'=>'login'])


#### 2.0.0-beta

* executeInGuzzle is back in PhpBrowser
* environment can be accessed via ->env in test
* before/after methods of Cest can take  object
* moved logger to extension
* bootstrap files are loaded before suite only
* extension can reconfigure global config
* removed RefactorAddNamespace and Analyze commands
* added options to set output files for xml, html reports, and coverage
* added extension to rerun failed tests
* webdriver upgraded to 0.4
* upgraded to PHPUnit 4<|MERGE_RESOLUTION|>--- conflicted
+++ resolved
@@ -1,6 +1,5 @@
 # Changelog
 
-<<<<<<< HEAD
 #### 2.2.2
 
 * Improved Examples to be Traversable; Fixed console output for complex data structures.
@@ -41,12 +40,11 @@
 * [Sequence] Changed the prefix value. Generated sequences to include id inside a prefix: `sq('user1') => 'user1_876asd8as87a'. Added `prefix` config option.
 * Deprecation errors won't fail tests but will be printed.
 * Official [Docker image](https://hub.docker.com/r/codeception/codeception/) introduced by @schmunk42
-=======
+
 #### 2.1.11
 
 * [WebDriver] fixed URL matching in WebDriver::seeLink
 * [WebDriver][InnerBrowser] Improved error messages of seeLink and dontSeeLink
->>>>>>> a9d8ff70
 
 #### 2.1.10
 
