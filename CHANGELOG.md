--- conflicted
+++ resolved
@@ -33,10 +33,7 @@
 
 #### 2.1.9
 
-<<<<<<< HEAD
-=======
 * [PhpBrowser] added `handler` and `middleware` config options to customize Guzzle handlers and middleware
->>>>>>> 5e596f7e
 * Added full support of phpunit-bridge features.
 * [Laravel] Fixed issue where non-existing services were called in _before and _after methods. See #3028.
 * [WebDriver] fixed using `saveSessionSnapshot` with codecoverage. Closes #2923
