# Changelog

<<<<<<< HEAD
#### 2.2.0

* **Conflicts API implemented** Frameworks + PhpBrowser + WebDriver can't be used together unless only non-conflicting part is used.
* [REST] `grabAttributeFrom` renamed to `grabAttributeFromXmlElement` to avoid conflicts
* [Phalcon] Merged `Phalcon1` and `Phalcon2` modules into one `Phalcon` due the fact that Phalcon Framework v1.3.x no longer supported at all

#### 2.1.6
=======
#### 2.1.7

* `Util\Locator` added `contains` method to easily locate any element containing a text.
* [Laravel5] Added functionality to disable/enable Laravel's exception handling. By @janhenkgerritsen. See #2763
* [Laravel5] Authentication now persists between requests when calling `amLoggedAs` with an instance of `Authenticable`. See #2795
* [REST] Fixed dontSeeXmlResponseMatchesXpath method #2825 by @mangust404
* [ZF2] Fixed POST parameters #2814 by @Naktibalda
>>>>>>> 30541015

#### 2.1.6

* Starting from 2.1.6 you can **download PHP 5.4 compatible phar build** at http://codeception.com/php54/codecept.phar by @Naktibalda. See [installation guide](http://codeception.com/install).
* [WebDriver] Fixed uploading files with **PhantomJS** #1823 by @DavertMik and @Naktibalda. Please specify your browser name as `phantom` in WebDriver config in order to use PhantomJS-specific hooks.
* Fixed parsing PHP files with spaces in name on PHP<7 by @acuthbert. Fixes #2647
* [WebDriver] Fixed proxy error when using with Chrome #2651 by @vaikla
* [Laravel5] Allow Laravel5 application URL to be set through config. By @gmhenderson. See #2676
* [Laravel5] Mocked events should also return an array. Fix by @devinfd
* Fixed using codecoverage with environments #2634
* Various HHVM improvements by @Naktibalda, for instance, Asserts module issues has been fixed.
* [REST] Fixes #2775 `seeResponseJsonMatchesXpath` when JSON contains ampersand. By @Naktibalda.
* [Filesystem] Added `seeNumberNewLines` method to check the number of new lines in opened file. By @sergeyklay
* [Symfony2] Added `seeCurrentRouteMatches` action by @laszlo-karpati See #2665
* [Sequence] Added `sqs` function to generate unique sequences per suite. #2766 by @johnatannvmd
* [FTP] Fixed various bugs by @k-serenade. See #2755
* [Frameworks][PhpBrowser] Fixed #2733: `seeOptionIsSelected` sees first option as selected if none is selected by @Naktibalda
* [Symfony2] Removed 'localhost' from getInternalDomains by @Naktibalda. Fixed #2717
* Bugfix for using groups by directory on Windows by @tortuetorche See #2550 and #2551
* [REST] Fixed failed message for `seeHttpHeader` and `dontSeeHttpHeader` from null to expected value #2697 by @zondor
* [REST] Added methods to control redirect: `stopFollowingRedirects` and `startFollowingRedirects` by @brutuscat
* [Recorder Extension] Added `animate_slides` config to disable left-right sliding animation between screenshots by @vml-rmott



#### 2.1.5

* **PHP7 support**
* **Symfony3 support**
* [ZendExpressive] **module added** by @Naktibalda
* [Frameworks] **Internal Domains**: Framework modules now throw an `ExternalUrlException` when a test tries to open a URL that is not handled by the framework, i.e. an external URL. See #2396
* Syntax check for tests. If PHP7 is used, `ParseException` handles syntax error, otherwise linting happens with `php -l`. @davertmik
* Fixed Cest generation to not include "use" statements if no namespaces set
* [REST] Modified JsonArray::sequentialArrayIntersect to return complete matches only by @Naktibalda. Fixes #2635
* [REST] Fixes validation of several types with filters. See #2581 By @davertmik
* [REST] JsonType improved URL filter to use `filter_var($value, FILTER_VALIDATE_URL)`
* [REST] JsonType to support collections: all items in an array will be validates against JsonType. By @davertmik
* [REST] Various fixes to JsonType: #2555 #2548 #2542
* [REST] Hides binary request data in debug by @codemedic. Fixed #1884, See #2552 
* [WebDriver] Allow `appendField` to work with content editable div by @nsanden #2588
* [WebDriver] Allows adding ssl proxy settings by @mjntan35.
* [Symfony2] Config option `cache_router` added (disabled by default) by @raistlin.
* [Doctrine] Fixed #2060: Too many connections error by @dranzd
* [Symfony2] `services` part added to allow access Symfony DIC while wokring with WebDriver or PhpBrowser by @laszlo-karpati See #2629
* [WebDriver][PhpBrowser] Unified setCookie "expires" param name by @davertmik. See #2582
* [Memcache] add adaptive close call on `_after` by @pfz. See #2572 
* [Symfony2] Move kernel booting and container set up into _initialize() method by @Franua  #2491 
* [WebDriver] Fixed `seeInField` for textareas by @nsanden 
* [Yii2][REST] Fixed using Yii2 as dependency for REST by @Naktibalda. See #2562
* [Laravel5] Removed `enableMiddleware` and `enableEvents` methods. See #2602. By @janhenkgerritsen
* [Laravel] Refactored modules. See #2602. By @janhenkgerritsen
* [Laravel5] Fix bug for `seeCurrentRouteIs` when routes don't match. See #2593. By @maddhatter
* [PhpBrowser] Set curl options for Guzzle6 correctly. See #2533. By @Naktibalda
* Fixed usage of GroupObject by unit tests. GroupObjects can skip tests by @davetmik. See #2617


#### 2.1.4

* [PhpBrowser][Frameworks] Added `_getResponseContent` hidden method. By @Naktibalda
* [PhpBrowser][Frameworks] Added `moveBack` method. By @Naktibalda
* [WebDriver][PhpBrowser][Frameworks] Added `seeInSource`, `dontSeeInSource` methods to check raw HTML instead of stripped text in `see`/`dontSee`. By @zbateson in #2465
* [WebDriver] print Selenium WebDriver logs on failure or manually with `debugWebDriverLogs` in debug mode. Config option `debug_log_entries` added. See #2471 By @MasonM and @DavertMik.
* [ZF2] grabs service from container without reinitializing it. Fixes #2519 where Doctrine2 gets different instances of the entity manager everytime grabServiceFromContainer is called. By @dranzd
* [REST] fixed usage of JsonArray and `json_last_error_msg` function on PHP 5.4. See #2535. By @Naktibalda
* [REST] `seeResponseIsJsonType` can now validate emails with `string:email` definition. By @DavertMik
* [REST] `seeResponseIsJsonType`: `string|null` as well as `null|string` can be used to match null type. #2522 #2500 By @vslovik
* [REST] REST methods can be used to inspect result of the last request made by PhpBrowser or framework module. see #2507. By @Naktibalda
* [Silex] Doctrine provider added. Doctrine2 module can be connected to Silex app with `depends: Silex` in config. By @arduanov #2503
* [Laravel5] Removed `expectEvents` and added `seeEventTriggered` and `dontSeeEventTriggered`. By @janhenkgerritsen
* [Laravel5] Fixed fatal error in `seeCurrentRouteIs` and `seeCurrentActionIs` methods. See #2517. By @janhenkgerritsen
* [Laravel5] Improved the error messages for several methods. See #2476. By @janhenkgerritsen
* [Laravel5] Improved form error methods. See #2432. By @janhenkgerritsen
* [Laravel5] Added wrapper methods for Laravel 5 model factories. See #2442. By @janhenkgerritsen
* [Phalcon] Added `amOnRoute` and `seeCurrentRouteIs` methods by @sergeyklay
* [Phalcon] Added `seeSessionHasValues` by @sergeyklay
* [Phalcon] Added `getApplication()` method by @sergeyklay
* [Symfony2] Sets `xdebug.max_nesting_level` to 200 only if it is lower. Fixes error hiding #2462 by @mhightower
* [Db] Save the search path when importing Postgres dumps #2441 by @EspadaV8
* [Yii2] Fixed problems with transaction rollbacks when using the `cleanup` flag. See #2488. By @ivokund
* [Yii2] Clean up previously uploaded files between tests by @tibee
* Actor classes generation improved by @codemedic #2453
* Added support for nested helper by @luka-zitnik #2494
* Make `generate:suite` respect bootstrap setting in #2512. By @dmitrivereshchagin

#### 2.1.3

* [REST] **Added matching data types** by with new methods `seeResponseMatchesJsonType` and `dontSeeResponseMatchesJsonType`. See #2391
* [PhpBrowser][Frameworks] added `_request` and `_loadPage` hidden API methods for performing arbitrary requests.
* [PhpBrowser][Frameworks] Fixed `seeInField`, `dontSeeInField` for disabled fields #2378. See #2414.
* Environment files can now be located in subfolders of `tests/_env` by @Zifius
* [Symfony2] Fixed issue when accessing profiler when no request has been performed #652.
* [Symfony2] Added `amOnRoute` and `seeCurrentRouteIs` methods  by @raistlin
* [ZF2] Added `amOnRoute` and `seeCurrentRouteIs` methods module, by @Naktibalda
* Fixed issue with trailing slashes in `seeCurrentUrlEquals` and `dontSeeCurrentUrlEquals` methods #2324. By @janhenkgerritsen
* Warning is displayed once using unconfigured environment.
* Fixed loading environment configurations for Cept files by @splinter89
* Fixed bootstrap with namespaces to inject namespaced actor classes properly.
* [PhpBrowser][Frameworks] added hidden `_request()` method to send requests to backend from Helper classes.
* [Laravel5] Added `disableEvents()`, `enableEvents()` and `expectEvents()` methods. By @janhenkgerritsen
* [Laravel5] Added `dontSeeFormErrors()` method. By @janhenkgerritsen
* [Db] Deleted Oracle driver (it existed by mistake, the real driver is Oci). By @Naktibalda
* [Db] Implemented getPrimaryKey method for Sqlite, Mysql, Postgresql, Oracle and MsSql. By @Naktibalda
* [Db] Implemented support for composite primary keys and tables without primary keys. By @Naktibalda
* Fixed the scalarizeArray to be aware of NULL fields #2264. By @fbidu
* [Soap] Fixed SOAP module #2296. By @relaxart
* Fixed a bug where blank lines in a groups file would run every test in the project #2297. By @imjoehaines
* [WebDriver] seeNumberOfElements should only count visible elements #2303. By @sascha-egerer
* [PhpBrowser][Frameworks] Verbose output for all HTTP requests. By @Naktibalda
* [PhpBrowser][Frameworks] Throw `Codeception\Exception\ExternalUrlException` when framework module tries to open an external URL #2328. By @Naktibalda
* [PhpBrowser][Frameworks] Added `switchToIframe` method. By @Naktibalda
* [Dbh] module deprecated

#### 2.1.2

* **Updated to PHPUnit 4.8**
* Enhancement: **Wildcard includes enabled when testing [multiple applications](http://codeception.com/docs/08-Customization#One-Runner-for-Multiple-Applications)**. See #2016 By @nzod
* [Symfony2] fixed Doctrine2 integration: Doctrine transactions will start before each test and rollback afterwards. *2015-08-08*
* [Doctrine2] establishing connection and starting transaction is moved to `_before`. *2015-08-08*
* [PhpBrowser] Removed disabled and file fields from form values. By @Naktibalda *2015-08-08*
* [ZF2] Added grabServiceFromContainer function. By InVeX  *2015-08-08*
* [PhpBrowser][Guzzle6] Disabled strict mode of CookieJar #2234 By @Naktibalda *2015-08-04*
* [Laravel5] Added `disableMiddleware()` and `enableMiddleware()` methods. By @janhenkgerritsen *2015-08-07*
* Enhancement: If a specific *ActorActions trait does not exist in `tests/_support/_generated` directory, it will be created automatically before run.
* Enhancement: do not execute all included suites if you run one specific suite *2015-08-08*
* `Extension\Recorder` navigate over slides with left and right arrow keys, do not create screenshots for comment steps.
* `Extension\Recorder` generates index html for all saved records.
* `Extension\Recorder` fixed for creating directories twice. Fixed #2216
* `Extension\Logger` fixed #2216
* Fixed injection of Helpers into Cest and Test files. See #2222
* `Stub::makeEmpty` on interfaces works again by @Naktibalda
* Command `generate:scenarios` fixed for Cest files by @mkudenko See #1962
* [Db] Quoted table name in Db::select, removed identical methods from child classes by @Naktibalda. See #2231
* [WebDriver] added support for running tests on a remote server behind a proxy with `http_proxy` and `http_proxy_port` config options by @jdq22 *2015-07-29*
* [Laravel] Fixed issue with error handling for `haveRecord()` method in Laravel modules #2217 by @janhenkgerritsen *2015-07-28*
* Fixed displayed XML/HTML report path #2187 by @Naktibalda *2015-07-27*
* [WebDriver] Fixed `waitForElementChange` fatal error by @stipsan
* [Db] Enhanced dollar quoting ($$) processing in PostgreSQL driver by @YasserHassan *2015-07-20*
* [REST] Created tests for file-upload with REST module. By @Naktibalda *2015-08-08*
* [Lumen] Fixed issue where wrong request object was passed to the Lumen application by @janhenkgerritsen *2015-07-18*

#### 2.1.1

* [WebDriver] **Upgraded to facebook/webdriver 1.0** *2015-07-11*
  WebDriver classes were moved to `Facebook\WebDriver` namespace. Please take that into account when using WebDriver API directly.
  Till 2.2 Codeception will keep non-namespaced aliases of WebDriver classes.
* Module Reference now contains documentation for hidden API methods which should be used in Helper classes
* Skipped and Incomplete tests won't fire `test.before` and `test.after` events. For instance, WebDriver browser won't be started and Db cleanups won't be executed on incomplete or skipped tests.
* Annotations `skip` and `incomplete` enabled in Cest files #2131
* [WebDriver][PhpBrowser][Frameworks] `_findElements($locator)` method added to use in Helper classes *2015-07-11*
  Now you can use `$this->getModule('WebDriver')->findElements('.user');` in Helpers to match all elements with `user` class using WebDriver module
* [PhpBrowser] Fixed `amOnUrl` method to open absolute URLs.
* [PhpBrowser][Frameworks] Fix for `fillField` using values that contain ampersands by @GawainLynch and @zbateson Issue #2132
* [WebDriver][PhpBrowser][Frameworks] Fixed missing HTTPS when trying to access protected pages #2141

#### 2.1.0

* [Recorder](https://github.com/Codeception/Codeception/tree/master/ext#codeceptionextensionrecorder) extension added. Shows acceptance test progress with a recorded slideshow.
* **Updated to Guzzle 6**. Codeception can now work both with Guzzle v5 and Guzzle v6. PhpBrowser chooses right connector depending on Guzzle version installed. By @davertmik and @enumag
* Annotations in Cept files.
  Instead of calling `$scenario->skip()`, `$scenario->group('firefox')`, etc, it is recommended to set scenario metadata with annotations `// @skip`, `// @group firefox`.
  Annotations can be parsed from line or block comments. `$scenario->skip()` and `$scenario->incomplete()` are still valid and can be executed inside conditional statements:
  ```
  if (!extension_loaded('xdebug')) $scenario->skip('Xdebug required')
  ```
* **PSR-4**: all support classes moved to `tests/_support` by default. Actors, Helpers, PageObjects, StepObjects, GroupObjects to follow PSR-4 naming style. Autoloader implemented by @splinter89.
* **Dependency Injection**: support classes can be injected into tests. Support classes can be injected into each other too. This happens by implementing method `_inject` and explicitly specifying class names as parameters. Implemented by @splinter89.
* **Actor classes can be extended**, their generated parts were moved to special traits in `_generated` namespace. Each *Tester class can be updated with custom methods.
* **Module config simplified**: Modules can be configured in `enabled` section of suite config.
* **Conflicts**: module can define conflicts with each other by implementing `_conflicts` method
* **Dependencies**: module can explicitly define dependencies and expect their injection by implementing `_inject` and `_depends` methods and relying on dependency injection container.
* **Current** modules, environment, and test name can be received in scenario. Example: `$scenario->current('env')` returns current environment name. Fixes #1251
* **Environment Matrix**: environments can be merged. Environment configs can be created in `tests/_envs`, environment generator added. Implemented by By @sjableka. See #1747
* **Custom Printers**: XML, JSON, TAP, Report printers can be redefined in configuration. See #1425
* [Db] Added `reconnect` option for long running tests, which will connect to database before the test and disconnect after. By @Naktibalda
* Module parts. Actions of modules can be loaded partially in order to disable actions which are not used in current tests. For instance, disable web actions of framework modules in unit testsing.
* **Kohana**, **Symfony1**, **Doctrine1** modules considered deprecated and moved to standalone packages.
* `shuffle` added to settings. Randomizes order of running tests. See #1504
* Console output improved: scenario stack traces contain files and lines of fail.
* [Doctrine2][Symfony2] `symfony_em_service` config option moved from Doctrine2 to Symfony2 module and renamed to `em_service` *2015-06-03*
* [PhpBrowser][Frameworks] Fixed cloning form nodes `Codeception\Lib\InnerBrowser::getFormFromCrawler(): ID XXX already defined` *2015-05-13*
* [WebDriver] session snapshot implemented, allows to store cookies and load them, i.e., to keep user session between testss.
* [WebDriver][PhpBrowser][Frameworks] Malformed XPath locators wil throw an exception #1441
* `MODULE_INIT` event is fired before initializing modules #1370
* Graceful tests termination using `pcntl_signal`. See #1286
* Group classes renamed to GroupObjects; Base GroupObject class renamed to `Codeception\GroupObject`
* Official extensions moved to `ext` dir; Base Extension class renamed to `Codeception\Extension`
* Duplicate environment options won't cause Codeception to run environment tests twice
* [Phalcon1] `haveServiceInDi` method implemented by @sergeyklay
* [Db] `seeNumRecords` method added by @sergeyklay

#### 2.0.15

* [Phalcon1] Fixed getting has more than one field by @sergeyklay #2010.
* [PhpBrowser][Frameworks] Compute relative URIs against the effective request URI when there is a redirect. #2058 #2057
* [PhpBrowser] Fixed Guzzle Connector headers by @valeriyaslovikovskaya #2028
* [Symfony2] kernel is created for every test by @quaninte #2020
* [WebDriver] Added WebDriver init settings `connection_timeout` and `request_timeout` by @n8whnp #2065
* [MongoDb] added ability to change the database by @clarkeash #2015
* [Doctrine2] Fixed issues after first request is made #2025 @AlexStansfield
* [REST] Improved JsonArray to compare repeated values correctly by @Naktibalda #2070
* [MongoDb] Remove not necessary config fields `user` and `password` by @nicklasos
* `Stub::construct` can be used to set private/protected properties by @Naktibalda #2082
* Fixed @before and @after hooks in Cest. _before method was executed on each call of method specified in @before annotation *2015-06-15*
* [Laravel5] Fix for domains in `route()` helper. See #2000. *2015-06-04*
* [REST] Fixed sending `JsonSerializable` object on POST by @Naktibalda and @andersonamuller. See #1988 #1994
* [MongoDb] escaped filename shell argument for loading MongoDB by @christoph-hautzinger. #1998 *2015-06-03*
* [Lumen] **Module added** by @janhenkgerritsen

#### 2.0.14

* Improved output *2015-05-22*
  * data providers print simplified
  * output respects console size with `tput` and tries to fit area
  * non-interactive environments for `tput` are ignored
* [Frameworks][PhpBrowser][Symfony2] Fields are passed as PHP-array on form submission the same way as `Symfony\Component\DomCrawler\Form->getPhpValues()` does. Fixes fails of Symfony form tests  *2015-05-22*
* [Laravel4] Fixed bug with filters. See #1810. *2015-05-21*
* [PhpBrowser][Frameworks] Fixed working associative array form fields (like `FooBar[bar]`). Fixes regression #1923 by @davertmik and @zbateson.
* [PhpBrowser][Frameworks] Fixed cloning form nodes Codeception\Lib\InnerBrowser::getFormFromCrawler(): ID XXX already defined *2015-05-13*
* [Laravel4] [Laravel5] Improved error message for `amOnRoute` and `amOnAction` methods if route or action does not exist *2015-05-04*
* [Laravel4] Fixed issue with session configuration *2015-05-01*
* [Laravel4] Partial rewrite of module *2015-05-01*
  * Added `getApplication()` method
  * Added `seeFormHasErrors()`, `seeFormErrorMessages(array $bindings)` and `seeFormErrorMessage($key, $errorMessage)` methods
  * Deprecated `seeSessionHasErrors()` and `seeSessionErrorMessage(array $bindings)` methods.
* fixed stderr output messages in PHPStorm console *2015-04-26*
* Allow following symlinks when searching for tests by @nechutny
* Fixed `g:scenarios --single-file` missing linebreaks between scenarios by @Zifius Parially fixes #1866
* [Frameworks][PhpBrowser] Fixed errors like `[ErrorException] Array to string conversion` when using strict locators. Fix by @neochief #1881
* [Frameworks][PhpBrowser] Fix for URLs with query parameters not properly constructed for GET form submissions by @zbateson Fixes #1891
* [Facebook] Updated Facebook SDK to 4.0 by @enginvardar. See #1896.
* [DB] Quote table name in `Db::getPrimaryKeyColumn` and `Db::deleteQueryMethods` by @Naktibalda. See #1912
* [Silex] Can be used for API functional testing. Improvement by @arduanov See #1945
* [Doctrine2] Added new config option `symfony_em_service` to specify service name for Doctrine entity manager in Symfony DIC by @danieltuwien #1915
* [Db] Reversed order of removing records with foreign keys created by `haveInDatabase`. Fixes #1942 by @satahippy
* [Db] Quote names in PostgreSQL queries. Fix #1916 by @satahippy
* [ZF1] Various improvements by @Naktibalda See #1924
* [ZF2][ZF2] Improved passing request headers by @Naktibalda
* [Phalcon1] Improved dependency injector container check by @sergeyklay #1967
* [Yii2] Enabled logging by @TriAnMan #1539
* Attribute `feature` added to xml reports in `Codeception\TestCase\Test` test report by @tankist. See #1964
* Fixed #1779 by @Naktibalda
* ...special thanks to @Naktibalda for creating demo [ZF1](https://github.com/Naktibalda/codeception-zf1-tests) and [ZF2](https://github.com/Naktibalda/codeception-zf2-tests) applications with api tests examples.

#### 2.0.13

* Updated to PHPUnit 4.6
* [Db] fixed regression introduced in 2.0.11. `haveInDatabase` works in PostgreSQL on tables with 'id' as primary key. Fix by @akireikin #1846 #1761
* added `--no-rebuild` option to disable automatic actor classes rebuilds *2015-04-24*
* suppressed warnings on failed actor classes auto-rebuilds
* enable group listener for grouping with annotation by @litpuvn Fixes #1830
* unix terminals output improved by calculating screen size. Done by @DexterHD See #1858
* [Yii2] Remove line to activate request parsers by @m8rge #1843
* [PhpBrowser][Frameworks] Various `fillField`/`submitForm` improvements by @zbateson See #1840. Fixes #1828, #1689
* Allow following symlinks when searching for tests by @nechutny #1862

#### 2.0.12

* [Laravel5] Fix for undefined method `Symfony\Component\HttpFoundation\Request::route()` by @janhenkgerritsen
* [Yii2] Fix https support and verbose output added by @TriAnMan See #1770
* [Yii2] `haveRecord` to insert insert unsafe attributes by @nkovacs. Fixes #1775
* [Asserts] `assertSame` and `assertNotSame` added by @hidechae *2015-04-03*
* [Laravel5] Add `packages` option for application packages by @jonathantorres  #1782
* [PhpBrowser][WebDriver][Frameworks] `seeInFormFields` method added for checking multiple form field values. See #1795 *2015-04-03*
* [ZF2] Fixed setting Content-Type header by @Gorp See #1796 *2015-04-03*
* [Yii2] Pass body request into yii2 request, allowing to send Xml payload by @m8rge. See #1806
* Fixed conditional assertions firing TEST_AFTER event by @zbateson. Issues #1647 #1354 and #1111 *2015-04-03*
* Fixing mocking Laravel models by removing `__mocked` property in classes created with Stub by @EVODelavega See #1785 *2015-04-03*
* [WebDriver] `submitForm` allows array parameter values by @zbateson *2015-04-03*
* [SOAP] Added `framework_collect_buffer` option to disable buffering output by @Noles *2015-04-03*
* [Laravel4] added  to run artisan commands by @bgetsug *2015-04-03*
* [AMQP] add a routing key to a push to exchange by @jistok *2015-04-03*
* Interactive console updated to work with namespaces by @jistok *2015-04-03*
* [PhpBrowser] added deleteHeader method by @zbateson *2015-04-03*
* Disabling loading of bootstrap files by setting `bootstrap: false` in globall settings or inside suite config. Fixes #1813 *2015-04-03*


#### 2.0.11

* Updated to PHPUnit 4.5 *2015-02-23*
* [Laravel5] module added by @janhenkgerritsen *2015-02-23*
* Fixed problem with extensions being always loaded with default options by @sjableka. Fixes #1716 *2015-02-23*
* [Db] Cleanup now works for tables with primary is not named 'id'. Fix by @KennethVeipert See #1727 *2015-02-23*
* [PhpBrowser][Frameworks] `submitForm` improvements by @zbateson: *2015-02-23*

Removed submitForm's reliance on using parse_str and parse_url to
generate params (which caused unexpected side-effects like failing
for values with ampersands).

Modified the css selector for input elements so disabled input
elements don't get sent default values.

Modifications to ensure multiple values get sent correctly.

* [Laravel4] middleware is loaded on requests. Fixed #1680 by @jotweh *2015-02-23*
* [Dbh] Begin transaction only unless transaction is already in progress by @thecatontheflat *2015-02-23*
* [PhpBrowser][Frameworks] Fix quiet crash when crawler is null by @aivus. See #1714 *2015-02-23*
* [Yii2] Fixed usage of PUT method by @miroslav-chandler *2015-02-23*


#### 2.1.0

* [WebDriver] Saving and restoring session snapshots implemented *2015-03-16*


#### 2.0.10

* **Console Improvement**: better formatting of test progress. Improved displaying of debug messages and PHP Fatal Errors.
  Codeception now uses features of interactive shell to print testing progress.
  In case of non-interactive shell (when running from CI like Jenkins) this feature is gracefully degraded to standard mode.
  You can turn off interactive printing manually by providing `--no-interaction` option or simply `-n`
* `ExceptionWrapper` messages unpacked into normal and verbose exceptions.
* HTML reports now allow to filter tests by status. Thanks to @raistlin
* Added '_failed' hook for Cest tests. Fixes #1660 *2015-02-02*
* [REST] fixed setting Host header. Issue #1650 *2015-02-02*
* [Laravel4] Disconnecting from database after each test to prevent Too many connections exception #1665 by @mnabialek *2015-02-02*
* [Symfony2] Fixed kernel reuse in #1656 by @hacfi *2015-02-01*
* [REST] request params are now correctly saved to `$this->params` property. Fixes #1682 by @gmhenderson *2015-02-01*
* Interactive shell updated: deprecated Symfony helpers replaced, printed output cleaned *2015-01-28*
* [PhpBrowser][Frameworks] Fixed `matchOption` to return the option value in case there is no value attribute by @synchrone. See #1663 *2015-01-26*
* Fixed remote context options on CodeCoverage by @synchrone. See #1664 *2015-01-26*
* [MongoDb] `seeNumElementsInCollection` method added by @sahanh
* [MongoDb] Added new methods: `grabCollectionCount`, `seeElementIsArray`, `seeElementIsObject` by @antoniofrignani
* [WebDriver] Allow `selectOption()` to select options not inside forms by @n8whnp See #1638
* [FTP] Added support for sftp connections with an RSA SSH key by @mattvot.
* [PhpBrowser][WebDriver] allows to handle domain and path for cookies *2015-01-24*
* [CLI] Allow CLI module to handle nonzero response codes without failing by @DevShep
* [Yii2] Fix the bug with `session_id()`. See #1606 by @TriAnMan
* [PhpBrowser][Frameworks] Fix double slashes in certain forms submitted by `submitForm` by @Revisor. See #1625
* [Facebook] `grabFacebookTestUserId` method added by @ipalaus
* Always eval error level settings passed from config file.


#### 2.0.9

* **Fixed Symfony 2.6 compatibility in Yaml::parse by @antonioribeiro**
* Specific tests can be executed without adding .php extension by @antonioribeiro See #1531 *2014-12-20*

Now you can run specific test using shorter format:

```
codecept run unit tests/unit/Codeception/TestLoaderTest
codecept run unit Codeception
codecept run unit Codeception:testAddCept

codecept run unit Codeception/TestLoaderTest.php
codecept run unit Codeception/TestLoaderTest
codecept run unit Codeception/TestLoaderTest.php:testAddCept
codecept run unit Codeception/TestLoaderTest:testAddCept

codecept run unit tests/unit/Codeception
codecept run unit tests/unit/Codeception:testAddCept
codecept run unit tests/unit/Codeception/TestLoaderTest.php
codecept run unit tests/unit/Codeception/TestLoaderTest.php:testAddCept
codecept run unit tests/unit/Codeception/TestLoaderTest
codecept run unit tests/unit/Codeception/TestLoaderTest:testAddCept
```

* [Db] Remove table constraints prior to drop table in clean up for SqlSrv by @jonsa *2014-12-20*
* [PhpBrowser][Frameworks] Fixed: submitForm with form using site-root relative paths may fail depending on configuration #1510 by @zbateson *2014-12-20*
* [WebDriver][PhpBrowser][Frameworks] `seeInField` method to work for radio, checkbox and select fields. Thanks to @zbateson *2014-12-20*
* Fixed usage of `--no-colors` flag by @zbateson. Issue #1562 *2014-12-20*
* [REST] sendXXX methods now encode objects implementing JsonSerializable interfaces. *2014-12-19*
* [REST] added methods to validate JSON structure *2014-12-19*

[seeResponseJsonMatchesJsonPath](http://codeception.com/docs/modules/REST#seeResponseJsonMatchesJsonPath) validates response JSON against [JsonPath](http://goessner.net/articles/JsonPath/).
Usage of JsonPath requires library `flow/jsonpath` to be installed.

[seeResponseJsonMatchesXpath](http://codeception.com/docs/modules/REST#seeResponseJsonMatchesXpath) validates response JSON against XPath.
It converts JSON structure into valid XML document and executes XPath for it.

[grabDataFromResponseByJsonPath](http://codeception.com/docs/modules/REST#grabDataFromResponseByJsonPath) method was added as well to grab data JSONPath.

* [REST] `grabDataFromJsonResponse` deprecated in favor of `grabDataFromResponseByJsonPath` *2014-12-19*
* [PhpBrowser][Frameworks] fixed `Unreachable field` error while filling [] fields in input and textarea fields. Issues #1585 #1602 *2014-12-18*


#### 2.0.8

* Dependencies updated: facebook/php-webdriver 0.5.x and guzzle 5 *2014-11-17*
* [WebDriver] Fixed selectOption and (dont)seeOptionIsSelected for multiple radio button groups by @MasonM. See #1467 *2014-11-18*
* [WebDriver][PhpBrowser][Frameworks] Clicked submit button can be specified as 3rd parameter in `submitForm` method by @zbateson. See #1518
* [ZF1] Format ZF response to Symfony\Component\BrowserKit\Response by @MOuli90. Fixes #1476
* [PhpBrowser][Frameworks] fixed `grabValueFrom` method by @zbateson. See #1512
* [Db] Fixed Postgresql error with schemas by @rafreis. Fixes #970
* [PhpBrowser] Fix for meta refresh tags with interval by @zbateson. See #1515
* [PhpBrowser][Frameworks] Fixed: `grabTextFrom` doesn't work with regex by @zbateson. See #1519
* Cest tests support multiple `@before` and `@after` annotations. Thanks to @draculus and @zbateson. See #1517
* [FTP] Stops test execution on failed connection by @yegortokmakov
* [AMQP] Fix for purging queues on initialization stage. Check for open channel is not needed and it prevents from cleaning queue by @yegortokmakov
* CodeCoverage remote context configuration added by @synchrone. See #1524 [Documentation updated](http://codeception.com/docs/11-Codecoverage#Remote-Context-Options)
* Implemented better descriptions for error exception. Fix #1503
* Added `c3_url` option to code coverage settings. `c3_url` allows to explicitly set url for index file with c3 included. See #1024
* [PhpBrowser][Frameworks] Fixed selecting checkbock in a group of checkboxes #1535
* [PhpBrowser][Frameworks] submitForm sends default values for radio buttons and checkboxes by @zbateson. Fixes #1507 *2014-11-3*
* [ZF2] Close any open ZF2 sessions by @FnTm. See #1486 *2014-10-24*


#### 2.0.7

* [Db] Made the postgresql loader load $$ syntax correctly by @rtuin. See #1450 *2014-10-12*
* [Yii1] fixed syntax typo in Yii1 Connector by @xt99 *2014-10-12*
* [PhpBrowser][WebDriver] amOnUrl method added for opening absolute urls. This behavior taken from amOnPage method, initially introduced in 2.0.6 *2014-10-12*
* Fixed usage of whitespaces in wantTo. See #1456 *2014-10-12*
* [WebDriver][PhpBrowser][Frameworks] fillField is matching element by name, then by CSS. Fixes #1454 *2014-10-12*


#### 2.0.6

* Fixed list of executed suites while running included suites by @gureedo. See #1427 *2014-10-08*
* [Frameworks] support files and request names containing square brackets, dots, spaces. See #1438. Thanks to @kkopachev *2014-10-08*
* [PhpBrowser] array of files for Guzzle to support format: file[foo][bar]. Fixes #342 by @kkopachev *2014-10-07*
* Added strict mode for XML generation. *2014-10-06*

In this mode only standard JUnit attributes are added to XML reports, so special attributes like `feature` won't be included. This improvement fixes usage XML reports with Jenkins #1408
  To enable strict xml generation add to `codeception.yml`:

```
settings:
    strict_xml: true
```

* Fixed retrieval of codecoverage reports on remote server #1379 *2014-10-06*
* [PhpBrowser][Frameworks] Malformed XPath won't throw fatal error, but makes tests fail. Fixes #1409 *2014-10-06*
* Build command generates actors for included suites. See #1267 *2014-10-03*
* CodeCoverage throws error on unsuccessful requests (status code is not 200) to remote server. Fixes #346 *2014-10-03*
* CodeCoverage can be disabled per suite. Fix #1249 *2014-10-02*
* Fix: --colors and --no-colors options can override settings from config *2014-10-02*
* [WebDriver] `waitForElement*` methods accept strict locators and WebDriverBy as parameters. See #1396 *2014-09-29*
* [PhpBrowser] `executeInGuzzle` uses baseUrl set from config. Fixes #1416 *2014-09-29*
* [Laravel4] fire booted callbacks between requests without kernel reboot. Fixes #1389, See #1415 *2014-09-29*
* [WebDriver][PhpBrowser][Frameworks] `submitForm` accepts forms with document-relative paths. Fixes #1274 *2014-09-28*
* [WebDriver][PhpBrowser][Frameworks] Fixed #1381: `fillField` fails for a form without a submit button by @zbateson *2014-09-28*
* [PhpBrowser][WebDriver] `amOnPage` now accepts absolute urls *2014-09-27*
* [Db] ignore errors from lastInsertId by @tomykaira *2014-09-27*
* [WebDriver] saves HTML snapshot on fail *2014-09-27*
* [WebDriver] fixed #1392: findField should select by id, css, then fall back on xpath *2014-09-27*
* [WebDriver] Don't check for xpath if css selector is set, by @Danielss89 #1367 *2014-09-27*
* Specify actor class for friends by @tomykaira. See #1394 *2014-09-27*


#### 2.0.5

* [Queue] module added with AWS, Iron.io, and Beanstalkd support. Thanks to @nathanmac *2014-08-21*
* [WebDriver] fixed attachFile error message when file does not exists #1333 by @TroyRudolph *2014-08-21*
* [Asserts] Added assertLessThan and assertLessThanOrEqual by @Great-Antique *2014-08-21*
* [ZF2] fixed #1283 by @dkiselew *2014-08-21*
* Added functionality to Stub to allow ConsecutiveCallStub. See #1300 by @nathanmac *2014-08-21*
* Cest generator inserts  object into _before and _after methods by @TroyRudolph *2014-08-21*
* [PhpBrowser][Frameworks] Fixed #1304 - ->selectOption() fails if two submit buttons present by @fdjohnston *2014-08-21*
* [WebDriver][PhpBrowser][Frameworks] seeNumberOfElements method added by @dynasource *2014-08-21*
* recursive runner for included suites by @dynasource *2014-08-21*
* Disabled skipped/incomplete tests logging in jUnit logger for smooth Bamboo integration by @ayastreb *2014-08-21*


#### 2.0.4

* [Laravel4] More functional, cli, and api tests added to demo application <https://github.com/Codeception/sample-l4-app> *2014-08-05*
* Fix: GroupManager uses DIRECTORY_SEPARATOR for loaded tests *2014-08-05*
* [Laravel4] Uses `app.url` config value for creating requests. Fixes #1095 *2014-08-04*
* [Laravel4] `seeAuthenticated` / `dontSeeAuthenticated` assertions added to check that current user is authenticated *2014-08-04*
* [Laravel4] `logout` action added *2014-08-04*
* [Laravel4] `amLoggedAs` can login user by credentials *2014-08-04*
* [Laravel4] Added `amOnRoute`, `amOnAction`, `seeCurrentRouteIs`, `seeCurrentActionIs` actions *2014-08-04*
* [Laravel4] Added `haveEnabledFilters` and `haveDisabledFilters` actions to toggle filters in runtime *2014-08-04*
* [Laravel4] Added `filters` option to enable filters on testing *2014-08-04*
* [REST] seeResponseContainsJson should not take arrays order into account. See #1268 *2014-08-04*
* [REST] grabDataFromJsonResponse accepts empty path to return entire json response *2014-08-04*
* [REST] print_r replaced with var_export for better output on json comparison #1210 *2014-08-02*
* [REST] Reset request variables in the before hook by @brutuscat #1232 *2014-08-01*
* [Db] Oci driver for oracle database by @Sikolasol #1234 #1243 *2014-08-01*
* [Laravel4] Unit testing and test environment are now configurable #1255 by @ipalaus *2014-08-01*
* [Laravel4] Fixed Cest testing when using Laravel's Auth #1258 by @ipalaus *2014-08-01*
* FIX #948 code coverage HTML: uncovered files missing by @RLasinski *2014-07-26*
* [Laravel4] project root relative config parameter added by @kernio *2014-07-26*

#### 2.0.3

* [Symfony2] Symfony3 directory structure implemented by @a6software *2014-07-21*
* Console: printing returned values *2014-07-21*
* FIX: TAP and JSON logging should not be started when no option --json or --tap provided *2014-07-21*
* [Doctrine2] FIXED: persisting transaction between Symfony requests *2014-07-19*
* [Symfony2] created Symfony2 connector with persistent services *2014-07-19*
* [Doctrine2] implemented haveInRepository method (previously empty) *2014-07-17*
* When Cest fails @after method wont be executed *2014-07-17*
* [Laravel4] App is rebooted before each test. Fixes #1205 *2014-07-15*
* FIX: `codeception/specify` is now available in phar *2014-07-14*
* FIX: Interactive console works again *2014-07-09*
* `_bootstrap.php` is now loaded before `beforeSuite` module hooks.
* FIX: Suite `_bootstrap.php` was loaded after test run by @samdark *2014-07-11*

#### 2.0.2

* [PhpBrowser][Frameworks] correctly send values when there are several submit buttons in a form by @TrustNik *2014-07-08*
* [REST] fixed connection with framework modules *2014-07-06*
* [PhpBrowser][Frameworks] `checkOption` now works for checkboxes with array[] name by @TrustNik
* [PhpBrowser][Frameworks] FIX: `seeOptionIsSelected` and `dontSeeOptionIsSelected` now works with radiobuttons by @TrustNik *2014-07-05*
* [FTP] MODULE ADDED by @nathanmac *2014-07-05*
* [WebDriver] Enabled remote upload of local files to remote selenium server by @motin *2014-07-05*
* [Yii2][Yii1] disabled logging for better functional test performance

#### 2.0.1

* [Phalcon1] Fixed connector
* [WebDriver] added seeInPageSource and dontSeeInPageSource methods
* [WebDriver] see method now checks only for visible BODY element by @artyfarty
* [REST] added Bearer authentication by @dizews
* removed auto added submit buttons in forms previously used as hook for DomCrawler
* BUGFIX: PHP 5.4.x compatibility fixed. Sample error output: 'Method WelcomeCept.php does not exist' #1084 #1069 #1109
* Second parameter of Cest method is treated as scenario variable on parse. Fix #1058
* prints raw stack trace including codeception classes in -vvv mode
* screenshots on fail are saved to properly named files #1075
* [Symfony2] added debug config option to switch debug mode by @pmcjury

#### 2.0.0

* renamed `_logs` dir to `_output` by default
* renamed `_helpers` dir to `_support` by default
* Guy renamed to Tester
* Bootstrap command got 3 installation modes: default, compat, setup
* added --coverage-text option


#### 2.0.0-RC2

* removed fabpot/goutte, added Guzzle4 connector
* group configuration can accept groups by patterns


#### 2.0.0-RC

* [WebDriver] makeScreenshot does not use filename of a test
* added `grabAttributeFrom`
* seeElement to accept attributes in second parameter: seeElement('input',['name'=>'login'])


#### 2.0.0-beta

* executeInGuzzle is back in PhpBrowser
* environment can be accessed via ->env in test
* before/after methods of Cest can take  object
* moved logger to extension
* bootstrap files are loaded before suite only
* extension can reconfigure global config
* removed RefactorAddNamespace and Analyze commands
* added options to set output files for xml, html reports, and coverage
* added extension to rerun failed tests
* webdriver upgraded to 0.4
* upgraded to PHPUnit 4<|MERGE_RESOLUTION|>--- conflicted
+++ resolved
@@ -1,14 +1,11 @@
 # Changelog
 
-<<<<<<< HEAD
 #### 2.2.0
 
 * **Conflicts API implemented** Frameworks + PhpBrowser + WebDriver can't be used together unless only non-conflicting part is used.
 * [REST] `grabAttributeFrom` renamed to `grabAttributeFromXmlElement` to avoid conflicts
 * [Phalcon] Merged `Phalcon1` and `Phalcon2` modules into one `Phalcon` due the fact that Phalcon Framework v1.3.x no longer supported at all
 
-#### 2.1.6
-=======
 #### 2.1.7
 
 * `Util\Locator` added `contains` method to easily locate any element containing a text.
@@ -16,7 +13,6 @@
 * [Laravel5] Authentication now persists between requests when calling `amLoggedAs` with an instance of `Authenticable`. See #2795
 * [REST] Fixed dontSeeXmlResponseMatchesXpath method #2825 by @mangust404
 * [ZF2] Fixed POST parameters #2814 by @Naktibalda
->>>>>>> 30541015
 
 #### 2.1.6
 
