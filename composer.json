{
    "name":"codeception/codeception",
    "description":"BDD-style testing framework",
    "keywords":["BDD", "acceptance testing", "functional testing", "unit testing", "tdd"],
    "homepage":"http://codeception.com/",
    "type":"library",
    "license":"MIT",
    "authors":[
        {
            "name":"Michael Bodnarchuk",
            "email":"davert@mail.ua",
            "homepage":"http://codegyre.com"
        }
    ],
    "minimum-stability": "stable",

    "require": {
        "php": ">=5.4.0 <8.0",
        "ext-json": "*",
        "ext-mbstring": "*",
<<<<<<< HEAD
        "phpunit/phpunit": ">4.8.20 <6.0",
        "phpunit/php-code-coverage": ">=2.1.3 <4.0",
=======
        "phpunit/phpunit": ">4.8.20 <5.5",
        "phpunit/php-code-coverage": ">=2.1.3",
>>>>>>> be7a33a6
        "facebook/webdriver": ">=1.0.1 <2.0",
        "guzzlehttp/guzzle": ">=4.1.4 <7.0",
        "guzzlehttp/psr7": "~1.0",
        "symfony/finder": ">=2.7 <4.0",
        "symfony/console": ">=2.7 <4.0",
        "symfony/event-dispatcher": ">=2.7 <4.0",
        "symfony/yaml": ">=2.7 <4.0",
        "symfony/browser-kit": ">=2.7 <4.0",
        "symfony/css-selector": ">=2.7 <4.0",
        "symfony/dom-crawler": ">=2.7 <4.0",
        "behat/gherkin": "~4.4.0"

    },
    "require-dev": {
        "monolog/monolog": "~1.8",
        "facebook/php-sdk-v4": "~5.0",
        "php-amqplib/php-amqplib": "~2.4",
        "codeception/specify": "~0.3",
        "pda/pheanstalk": "~3.0",
        "flow/jsonpath": "~0.2",
        "league/factory-muffin": "^3.0",
        "league/factory-muffin-faker": "^1.0",
        "mongodb/mongodb": "^1.0",
        "predis/predis": "^1.0",
        "squizlabs/php_codesniffer": "~2.0"
    },
    "suggest": {
        "codeception/specify": "BDD-style code blocks",
        "codeception/verify": "BDD-style assertions",
        "flow/jsonpath": "For using JSONPath in REST module",
        "phpseclib/phpseclib": "for SFTP option in FTP Module",
        "league/factory-muffin": "For DataFactory module",
        "league/factory-muffin-faker": "For Faker support in DataFactory module",
        "symfony/phpunit-bridge": "For phpunit-bridge support"
    },

    "autoload":{
        "psr-4":{
            "Codeception\\": "src\\Codeception",
            "Codeception\\Extension\\": "ext"
        }
    },
    "extra": {
        "branch-alias": {
        }
    },
    "bin":["codecept"],
    "config": {
        "platform": {}
    }
}<|MERGE_RESOLUTION|>--- conflicted
+++ resolved
@@ -18,13 +18,8 @@
         "php": ">=5.4.0 <8.0",
         "ext-json": "*",
         "ext-mbstring": "*",
-<<<<<<< HEAD
-        "phpunit/phpunit": ">4.8.20 <6.0",
-        "phpunit/php-code-coverage": ">=2.1.3 <4.0",
-=======
         "phpunit/phpunit": ">4.8.20 <5.5",
         "phpunit/php-code-coverage": ">=2.1.3",
->>>>>>> be7a33a6
         "facebook/webdriver": ">=1.0.1 <2.0",
         "guzzlehttp/guzzle": ">=4.1.4 <7.0",
         "guzzlehttp/psr7": "~1.0",
