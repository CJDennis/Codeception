{
    "name":"codeception/codeception",
    "description":"BDD-style testing framework",
    "keywords":["BDD", "acceptance testing", "functional testing", "unit testing", "tdd"],
    "homepage":"http://codeception.com/",
    "type":"library",
    "license":"MIT",
    "authors":[
        {
            "name":"Michael Bodnarchuk",
            "email":"davert@mail.ua",
            "homepage":"http://codegyre.com"
        }
    ],
    "minimum-stability": "stable",

    "require": {
        "php": ">=5.4.0 <8.0",
        "ext-json": "*",
        "ext-mbstring": "*",
        "phpunit/phpunit": ">4.8.20 <6.0",
        "phpunit/php-code-coverage": ">=2.1.3",
        "facebook/webdriver": ">=1.0.1 <2.0",
        "guzzlehttp/guzzle": ">=4.1.4 <7.0",
        "guzzlehttp/psr7": "~1.0",
<<<<<<< HEAD
        "symfony/finder": ">=2.7 <3.1",
        "symfony/console": ">=2.7 <3.1",
        "symfony/event-dispatcher": ">=2.7 <3.1",
        "symfony/yaml": ">=2.7 <3.1",
        "symfony/browser-kit": ">=2.7 <3.1",
        "symfony/css-selector": ">=2.7 <3.1",
        "symfony/dom-crawler": ">=2.7 <3.1",
        "behat/gherkin": "~4.4.0",
        "predis/predis": "^1.0"
=======
        "symfony/finder": ">=2.5 <3.1",
        "symfony/console": ">=2.5 <3.1",
        "symfony/event-dispatcher": ">=2.5 <3.1",
        "symfony/yaml": ">=2.5 <3.1",
        "symfony/browser-kit": ">=2.5 <3.1",
        "symfony/css-selector": ">=2.5 <3.1",
        "symfony/dom-crawler": ">=2.5 <3.1"
>>>>>>> e783efa2
    },
    "require-dev": {
        "monolog/monolog": "~1.8",
        "facebook/php-sdk-v4": "~5.0",
        "php-amqplib/php-amqplib": "~2.4",
        "codeception/specify": "~0.3",
<<<<<<< HEAD
        "pda/pheanstalk": "~3.0",
        "flow/jsonpath": "~0.2",
        "league/factory-muffin": "^3.0",
        "league/factory-muffin-faker": "^1.0",
        "ext-mongodb": "*",
        "mongodb/mongodb": "^1.0"
=======
        "pda/pheanstalk": "~2.0",
        "flow/jsonpath": "~0.2",
        "squizlabs/php_codesniffer": "~2.0"
>>>>>>> e783efa2
    },
    "suggest": {
        "codeception/specify": "BDD-style code blocks",
        "codeception/verify": "BDD-style assertions",
        "flow/jsonpath": "For using JSONPath in REST module",
        "phpseclib/phpseclib": "for SFTP option in FTP Module",
        "league/factory-muffin": "For DataFactory module",
        "league/factory-muffin-faker": "For Faker support in DataFactory module",
        "symfony/phpunit-bridge": "For phpunit-bridge support"
    },

    "autoload":{
        "psr-4":{
            "Codeception\\": "src\\Codeception",
            "Codeception\\Extension\\": "ext"
        }
    },
    "extra": {
        "branch-alias": {
        }
    },
    "bin":["codecept"],
    "config": {
        "platform": {}
    }
}<|MERGE_RESOLUTION|>--- conflicted
+++ resolved
@@ -23,7 +23,6 @@
         "facebook/webdriver": ">=1.0.1 <2.0",
         "guzzlehttp/guzzle": ">=4.1.4 <7.0",
         "guzzlehttp/psr7": "~1.0",
-<<<<<<< HEAD
         "symfony/finder": ">=2.7 <3.1",
         "symfony/console": ">=2.7 <3.1",
         "symfony/event-dispatcher": ">=2.7 <3.1",
@@ -31,35 +30,21 @@
         "symfony/browser-kit": ">=2.7 <3.1",
         "symfony/css-selector": ">=2.7 <3.1",
         "symfony/dom-crawler": ">=2.7 <3.1",
-        "behat/gherkin": "~4.4.0",
-        "predis/predis": "^1.0"
-=======
-        "symfony/finder": ">=2.5 <3.1",
-        "symfony/console": ">=2.5 <3.1",
-        "symfony/event-dispatcher": ">=2.5 <3.1",
-        "symfony/yaml": ">=2.5 <3.1",
-        "symfony/browser-kit": ">=2.5 <3.1",
-        "symfony/css-selector": ">=2.5 <3.1",
-        "symfony/dom-crawler": ">=2.5 <3.1"
->>>>>>> e783efa2
+        "behat/gherkin": "~4.4.0"
+
     },
     "require-dev": {
         "monolog/monolog": "~1.8",
         "facebook/php-sdk-v4": "~5.0",
         "php-amqplib/php-amqplib": "~2.4",
         "codeception/specify": "~0.3",
-<<<<<<< HEAD
         "pda/pheanstalk": "~3.0",
         "flow/jsonpath": "~0.2",
         "league/factory-muffin": "^3.0",
         "league/factory-muffin-faker": "^1.0",
-        "ext-mongodb": "*",
-        "mongodb/mongodb": "^1.0"
-=======
-        "pda/pheanstalk": "~2.0",
-        "flow/jsonpath": "~0.2",
+        "mongodb/mongodb": "^1.0",
+        "predis/predis": "^1.0",
         "squizlabs/php_codesniffer": "~2.0"
->>>>>>> e783efa2
     },
     "suggest": {
         "codeception/specify": "BDD-style code blocks",
