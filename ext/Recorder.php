<?php
namespace Codeception\Extension;

use Codeception\Event\StepEvent;
use Codeception\Event\TestEvent;
use Codeception\Events;
use Codeception\Exception\ExtensionException;
use Codeception\Lib\Interfaces\ScreenshotSaver;
use Codeception\Module\WebDriver;
use Codeception\Step\Comment as CommentStep;
use Codeception\Test\Descriptor;
use Codeception\Util\FileSystem;
use Codeception\Util\Template;

/**
 * Saves screenshots of each step in acceptance tests and shows them as a slideshow.
 * Activated only for suites with WebDriver module enabled.
 *
 *  ![recorder](http://codeception.com/images/recorder.gif)
 *
 * Slideshows saves are saved into `tests/_output/record_*` directories.
 * Open `index.html` to see the slideshow.
 *
 * #### Installation
 *
 * Add to list of enabled extensions
 *
 * ``` yaml
 * extensions:
 *     enabled: [Codeception\Extension\Recorder]
 * ```
 *
 * #### Configuration
 *
 * * `delete_successful` (default: true) - delete records for successfully passed tests (log only failed and errored)
 * * `module` (default: WebDriver) - which module for screenshots to use. Module should implement `Codeception\Lib\Interfaces\ScreenshotSaver` interaface. Currently only WebDriver or any its children can be used.
 *
 * ``` yaml
 * extensions:
 *     config:
 *         Codeception\Extension\Recorder:
 *             delete_successful: false
 * ```
 *
 */
class Recorder extends \Codeception\Extension
{
    protected $config = [
        'delete_successful' => true,
        'module'            => 'WebDriver',
        'template'          => null,
        'animate_slides'    => true
    ];

    protected $template = <<<EOF
<!DOCTYPE html>
<html lang="en">
<head>
    <meta charset="utf-8">
    <meta name="viewport" content="width=device-width, initial-scale=1">
    <title>Recorder Result</title>

    <!-- Bootstrap Core CSS -->
    <link href="https://maxcdn.bootstrapcdn.com/bootstrap/3.3.5/css/bootstrap.min.css" rel="stylesheet">

    <style>
        html,
        body {
            height: 100%;
        }
        .carousel,
        .item,
        .active {
            height: 100%;
        }
        .navbar {
            margin-bottom: 0px !important;
        }
        .carousel-caption {
            background: rgba(0,0,0,0.8);
            padding-bottom: 50px !important;
        }
        .carousel-caption.error {
            background: #c0392b !important;
        }

        .carousel-inner {
            height: 100%;
        }

        .fill {
            width: 100%;
            height: 100%;
            text-align: center;
            overflow-y: scroll;
            background-position: top;
            -webkit-background-size: cover;
            -moz-background-size: cover;
            background-size: cover;
            -o-background-size: cover;
        }
    </style>
</head>
<body>
    <!-- Navigation -->
    <nav class="navbar navbar-default" role="navigation">
        <div class="navbar-header">
            <a class="navbar-brand" href="#">{{feature}}
                <small>{{test}}</small>
            </a>
        </div>
    </nav>
    <header id="steps" class="carousel{{carousel_class}}">
        <!-- Indicators -->
        <ol class="carousel-indicators">
            {{indicators}}
        </ol>

        <!-- Wrapper for Slides -->
        <div class="carousel-inner">
            {{slides}}
        </div>

        <!-- Controls -->
        <a class="left carousel-control" href="#steps" data-slide="prev">
            <span class="icon-prev"></span>
        </a>
        <a class="right carousel-control" href="#steps" data-slide="next">
            <span class="icon-next"></span>
        </a>

    </header>

    <!-- jQuery -->
    <script src="https://cdnjs.cloudflare.com/ajax/libs/jquery/2.1.4/jquery.min.js"></script>
    <script src="https://maxcdn.bootstrapcdn.com/bootstrap/3.3.5/js/bootstrap.min.js"></script>

    <!-- Script to Activate the Carousel -->
    <script>
    $('.carousel').carousel({
        wrap: true,
        interval: false
    })

    $(document).bind('keyup', function(e) {
      if(e.keyCode==39){
      jQuery('a.carousel-control.right').trigger('click');
      }

      else if(e.keyCode==37){
      jQuery('a.carousel-control.left').trigger('click');
      }

    });

    </script>

</body>

</html>
EOF;

    protected $indicatorTemplate = <<<EOF
<li data-target="#steps" data-slide-to="{{step}}" {{isActive}}></li>
EOF;

    protected $indexTemplate = <<<EOF
<!DOCTYPE html>
<html lang="en">
<head>
    <meta charset="utf-8">
    <meta name="viewport" content="width=device-width, initial-scale=1">
    <title>Recorder Results Index</title>

    <link href="https://maxcdn.bootstrapcdn.com/bootstrap/3.3.5/css/bootstrap.min.css" rel="stylesheet">
</head>
<body>
    <!-- Navigation -->
    <nav class="navbar navbar-default" role="navigation">
        <div class="navbar-header">
            <a class="navbar-brand" href="#">Recorded Tests
            </a>
        </div>
    </nav>
    <div class="container">
        <h1>Record #{{seed}}</h1>
        <ul>
            {{records}}
        </ul>
    </div>

</body>

</html>

EOF;

    protected $slidesTemplate = <<<EOF
<div class="item {{isActive}}">
    <div class="fill">
        <img src="{{image}}">
    </div>
    <div class="carousel-caption {{isError}}">
        <h2>{{caption}}</h2>
        <small>scroll up and down to see the full page</small>
    </div>
</div>
EOF;

    static $events = [
        Events::SUITE_BEFORE => 'beforeSuite',
        Events::SUITE_AFTER  => 'afterSuite',
        Events::TEST_BEFORE  => 'before',
        Events::TEST_ERROR   => 'persist',
        Events::TEST_FAIL    => 'persist',
        Events::TEST_SUCCESS => 'cleanup',
        Events::STEP_AFTER   => 'afterStep',
    ];

    /**
     * @var WebDriver
     */
    protected $webDriverModule;
    protected $dir;
    protected $slides = [];
    protected $stepNum = 0;
    protected $seed;
    protected $recordedTests = [];

    public function beforeSuite()
    {
        $this->webDriverModule = null;
        if (!$this->hasModule($this->config['module'])) {
            return;
        }
        $this->seed = uniqid();
        $this->webDriverModule = $this->getModule($this->config['module']);
        if (!$this->webDriverModule instanceof ScreenshotSaver) {
            throw new ExtensionException($this, 'You should pass module which implements Codeception\Lib\Interfaces\ScreenshotSaver interface');
        }
        $this->writeln(sprintf("⏺ <bold>Recording</bold> ⏺ step-by-step screenshots will be saved to <info>%s</info>", codecept_output_dir()));
        $this->writeln("Directory Format: <debug>record_{$this->seed}_{testname}</debug> ----");
    }

    public function afterSuite()
    {
        if (!$this->webDriverModule or !$this->dir) {
            return;
        }
        $links = '';
        foreach ($this->recordedTests as $link => $url) {
            $links .= "<li><a href='$url'>$link</a></li>\n";
        }
        $indexHTML = (new Template($this->indexTemplate))
            ->place('seed', $this->seed)
            ->place('records', $links)
            ->produce();

        file_put_contents(codecept_output_dir().'records.html', $indexHTML);
        $this->writeln("⏺ Records saved into: <info>file://" . codecept_output_dir().'records.html</info>');

    }

    public function before(TestEvent $e)
    {
        if (!$this->webDriverModule) {
            return;
        }
        $this->dir = null;
        $this->stepNum = 0;
        $this->slides = [];
        $testName = str_replace(['::', '\\', '/'], ['.', '', ''], Descriptor::getTestSignature($e->getTest()));
        $this->dir = codecept_output_dir() . "record_{$this->seed}_$testName";
        @mkdir($this->dir);
    }

    public function cleanup(TestEvent $e)
    {
        if (!$this->webDriverModule or !$this->dir) {
            return;
        }
        if (!$this->config['delete_successful']) {
            $this->persist($e);
            return;
        }

        // deleting successfully executed tests
        FileSystem::deleteDir($this->dir);
    }

    public function persist(TestEvent $e)
    {
        if (!$this->webDriverModule or !$this->dir) {
            return;
        }
        $indicatorHtml = '';
        $slideHtml = '';
        foreach ($this->slides as $i => $step) {
            $indicatorHtml .= (new Template($this->indicatorTemplate))
                ->place('step', (int)$i)
                ->place('isActive', (int)$i ? '' : 'class="active"')
                ->produce();

            $slideHtml .= (new Template($this->slidesTemplate))
                ->place('image', $i)
                ->place('caption', $step->getHtml('#3498db'))
                ->place('isActive', (int)$i ? '' : 'active')
                ->place('isError', $step->hasFailed() ? 'error' : '')
                ->produce();
        }

        $html = (new Template($this->template))
            ->place('indicators', $indicatorHtml)
            ->place('slides', $slideHtml)
            ->place('feature', ucfirst($e->getTest()->getFeature()))
<<<<<<< HEAD
            ->place('test', Descriptor::getTestSignature($e->getTest()))
=======
            ->place('test', TestCase::getTestSignature($e->getTest()))
            ->place('carousel_class', $this->config['animate_slides'] ? ' slide' : '')
>>>>>>> e503b4c7
            ->produce();

        $indexFile = $this->dir . DIRECTORY_SEPARATOR . 'index.html';
        file_put_contents($indexFile, $html);
        $testName = Descriptor::getTestSignature($e->getTest()). ' - '.ucfirst($e->getTest()->getFeature());
        $this->recordedTests[$testName] = substr($indexFile, strlen(codecept_output_dir()));
    }

    public function afterStep(StepEvent $e)
    {
        if (!$this->webDriverModule or !$this->dir) {
            return;
        }
        if ($e->getStep() instanceof CommentStep) {
            return;
        }

        $filename = str_pad($this->stepNum, 3, "0", STR_PAD_LEFT) . '.png';
        $this->webDriverModule->_saveScreenshot($this->dir . DIRECTORY_SEPARATOR . $filename);
        $this->stepNum++;
        $this->slides[$filename] = $e->getStep();
    }

}<|MERGE_RESOLUTION|>--- conflicted
+++ resolved
@@ -313,12 +313,8 @@
             ->place('indicators', $indicatorHtml)
             ->place('slides', $slideHtml)
             ->place('feature', ucfirst($e->getTest()->getFeature()))
-<<<<<<< HEAD
             ->place('test', Descriptor::getTestSignature($e->getTest()))
-=======
-            ->place('test', TestCase::getTestSignature($e->getTest()))
             ->place('carousel_class', $this->config['animate_slides'] ? ' slide' : '')
->>>>>>> e503b4c7
             ->produce();
 
         $indexFile = $this->dir . DIRECTORY_SEPARATOR . 'index.html';
