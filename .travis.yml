language: php

php:
  - 5.4
  - 5.5
  - 5.6
  - hhvm

matrix:
  allow_failures:
    - php: hhvm

branches:
  except:
    - gh-pages

cache:
  directories:
    - vendor
    - $HOME/.composer/cache

services:
  - mongodb
  - rabbitmq

install:
  - wget http://selenium-release.storage.googleapis.com/2.42/selenium-server-standalone-2.42.2.jar
<<<<<<< HEAD
  - composer global require "fxp/composer-asset-plugin:1.0.0-beta2"
  - composer install --prefer-dist --no-interaction
=======
  - composer global require "fxp/composer-asset-plugin:1.0.0"
  - composer self-update
  - composer install
>>>>>>> 324f14b6
  # Queue (Beanstalkd)
  - sudo apt-get update -qq
  - sudo apt-get install -qq beanstalkd
  # Yii2
  - composer create-project yiisoft/yii2-app-basic frameworks-yii-basic
  # Phalcon
  - 'git clone -q --depth=1 https://github.com/phalcon/cphalcon.git -b 1.2.4'
  - '[[ "$TRAVIS_PHP_VERSION" == "hhvm" ]] || [[ "$TRAVIS_PHP_VERSION" == "5.6" ]] || (cd cphalcon/ext; export CFLAGS="-g3 -O1 -fno-delete-null-pointer-checks -Wall"; phpize &> /dev/null && ./configure --enable-phalcon  &> /dev/null && make -j4 && sudo make install && phpenv config-add ../unit-tests/ci/phalcon.ini &> /dev/null && cd ../..;)'
  - 'git clone -q --depth=1 https://github.com/DavertMik/forum.git frameworks-phalcon'
  # Laravel 4
  - git clone -q https://github.com/Codeception/sample-l4-app.git frameworks-laravel
  - composer install -d frameworks-laravel --no-dev
  # Laravel 5
  - git clone -q https://github.com/janhenkgerritsen/codeception-laravel5-sample.git frameworks-l5
  - composer install -d frameworks-l5 --no-dev
  # Symfony
  - git clone https://github.com/DavertMik/SymfonyCodeceptionApp.git frameworks-symfony
  - composer install -d frameworks-symfony --no-dev


before_script:
  - beanstalkd -d -l 127.0.0.1 -p 11300
  - export DISPLAY=:99.0
  - sh -e /etc/init.d/xvfb start
  - echo "extension = mongo.so" >> ~/.phpenv/versions/$(phpenv version-name)/etc/php.ini
  - java -jar selenium-server-standalone-2.42.2.jar -port 4444 & > /dev/null
  - "mysql -e 'create database codeception_test;'"
  - psql -c 'create database codeception_test;' -U postgres
  - sleep 5
  - php -S localhost:8000 -t tests/data/app &
  - php -S localhost:8010 -t tests/data &
  # Phalcon
  - "mysql -e 'CREATE DATABASE forum;'"
  - cat frameworks-phalcon/schemas/forum.sql | mysql forum
  # Laravel 4
  - touch frameworks-laravel/app/database/database.sqlite
  - php frameworks-laravel/artisan migrate --seed -n --force
  # Laravel 5
  - touch frameworks-l5/storage/testing.sqlite
  - php frameworks-l5/artisan migrate --database=sqlite_testing --force
  # Symfony
  - frameworks-symfony/app/console doctrine:database:create
  - frameworks-symfony/app/console doctrine:schema:create
  - php codecept build -c frameworks-yii-basic/tests
  - php codecept build -c frameworks-phalcon
  #- php codecept build -c frameworks-laravel
  #- php codecept build -c frameworks-symfony
  #- php codecept build -c frameworks-l5

script:
  - php codecept run  # self tests
  - php codecept run functional -c frameworks-yii-basic/tests # Yii2 tests
  #- php codecept run -c frameworks-laravel # Laravel4 Tests
  #- php codecept run -c frameworks-l5 # Laravel5 Tests
  - '[[ "$TRAVIS_PHP_VERSION" == "hhvm" ]] || [[ "$TRAVIS_PHP_VERSION" == "5.6" ]] || php codecept run functional -c frameworks-phalcon'
  #- php codecept run functional -c frameworks-symfony # Symfony Tests<|MERGE_RESOLUTION|>--- conflicted
+++ resolved
@@ -25,14 +25,9 @@
 
 install:
   - wget http://selenium-release.storage.googleapis.com/2.42/selenium-server-standalone-2.42.2.jar
-<<<<<<< HEAD
-  - composer global require "fxp/composer-asset-plugin:1.0.0-beta2"
-  - composer install --prefer-dist --no-interaction
-=======
   - composer global require "fxp/composer-asset-plugin:1.0.0"
   - composer self-update
   - composer install
->>>>>>> 324f14b6
   # Queue (Beanstalkd)
   - sudo apt-get update -qq
   - sudo apt-get install -qq beanstalkd
