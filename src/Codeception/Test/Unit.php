--- conflicted
+++ resolved
@@ -89,11 +89,6 @@
     {
         $modules = $this->getMetadata()->getCurrent('modules');
         if (!isset($modules[$module])) {
-<<<<<<< HEAD
-            throw new ModuleException($module, "Can't access from a unit test");
-        }
-        return $modules[$module];
-=======
             throw new ModuleException($module, "Module can't be accessed");
         }
         return $modules[$module];
@@ -105,7 +100,6 @@
     public function getCurrent($current)
     {
         return $this->getMetadata()->getCurrent($current);
->>>>>>> 3855e22b
     }
 
     /**
