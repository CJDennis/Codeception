--- conflicted
+++ resolved
@@ -12,11 +12,8 @@
 use Codeception\Step;
 use Codeception\Step\Comment;
 use Codeception\Suite;
-<<<<<<< HEAD
 use Codeception\Test\Descriptor;
 use Codeception\Test\Interfaces\Descriptive;
-=======
->>>>>>> 7b5c1be2
 use Codeception\Test\Interfaces\ScenarioDriven;
 use Codeception\TestInterface;
 use Codeception\Util\Debug;
@@ -454,35 +451,7 @@
 
     protected function detectWidth()
     {
-<<<<<<< HEAD
         if (!$this->isWin()
-=======
-        $this->columns = [40, 5];
-        foreach ($e->getSuite()->tests() as $test) {
-            if ($test instanceof TestInterface) {
-                $this->columns[0] = max(
-                    $this->columns[0],
-                    20 + strlen($test->getFeature()) + strlen($test->getFileName())
-                );
-                continue;
-            }
-            if ($test instanceof \PHPUnit_Framework_TestSuite_DataProvider) {
-                $test = $test->testAt(0);
-                $output_length = $test instanceof TestInterface
-                    ? strlen($test->getFeature()) + strlen($test->getFileName())
-                    : strlen($test->toString());
-
-                $this->columns[0] = max(
-                    $this->columns[0],
-                    15 + $output_length
-                );
-                continue;
-            }
-            $this->columns[0] = max($this->columns[0], 10 + strlen($test->toString()));
-        }
-        $cols = $this->columns[0];
-        if ((strtoupper(substr(PHP_OS, 0, 3)) !== 'WIN')
->>>>>>> 7b5c1be2
             && (php_sapi_name() == "cli")
             && (getenv('TERM'))
             && (getenv('TERM') != 'unknown')
@@ -502,60 +471,26 @@
      * @param \PHPUnit_Framework_SelfDescribing $test
      * @param bool $inProgress
      */
-<<<<<<< HEAD
     protected function writeCurrentTest(\PHPUnit_Framework_SelfDescribing $test, $inProgress = true)
     {
         $prefix = ($this->output->isInteractive() and !$this->isDetailed($test) and $inProgress) ? '- ' : '';
         $atMessage = $this->message(' ');
-=======
-    protected function getTestMessage(\PHPUnit_Framework_SelfDescribing $test, $inProgress = false)
-    {
-        if (!$test instanceof TestInterface and $test instanceof \PHPUnit_Framework_TestCase) {
-            $this->message = $this
-                ->message('%s:%s')
-                ->with($this->cutNamespace(get_class($test)), $test->getName(true))
-                ->apply(function ($str) { return str_replace('with data set', "|", $str); } )
-                ->cut($inProgress ? $this->columns[0] + $this->columns[1] - 16 : $this->columns[0] - 2)
-                ->style('focus')
-                ->prepend($inProgress ? 'Running ' : '');
-            return $this->message;
-        }
-
-        $filename = $this->cutNamespace($test->getSignature());
-        $feature = $test->getFeature();
->>>>>>> 7b5c1be2
 
         $filename = basename(Descriptor::getTestFileName($test));
         if ($filename) {
             $atMessage = $atMessage
                 ->append($this->options['colors'] ? '' : 'at ')
-                ->append($filename)
-                ->style('info');
-        }
-
-<<<<<<< HEAD
+                ->append($filename);
+        }
+
+        $stripDataSet = function ($str) { return str_replace('with data set', "|", $str); };
+
         if (!$test instanceof Descriptive) {
-=======
-    private function cutNamespace($className)
-    {
-        if (!$this->namespace) {
-            return $className;
-        }
-        if (strpos($className, $this->namespace) === 0) {
-            return substr($className, strlen($this->namespace)+1);
-        }
-        return $className;
-    }
-
-    protected function writeCurrentTest(\PHPUnit_Framework_SelfDescribing $test)
-    {
-        if (!$this->isDetailed($test) && $this->output->isInteractive()) {
->>>>>>> 7b5c1be2
+            $title = $this->message(str_replace('::', ':', $test->toString()))->apply($stripDataSet);
+            $atMessage->cut($this->width - 4 - strlen($title))->style('info');
             $this
-                ->message(str_replace('::', ':', $test->toString()))
-                ->apply(function ($str) { return str_replace('with data set', "|", $str); } )
+                ->message($title)
                 ->append($atMessage)
-                ->cut($this->width-2)
                 ->prepend($prefix)
                 ->write();
             return;
@@ -565,18 +500,16 @@
         if ($test instanceof TestInterface and $test->getMetadata()->getFeature()) {
             $feature = $test->getMetadata()->getFeature();
         }
-        $this->message(ucfirst($feature))
-            ->apply(function ($str) { return str_replace('with data set', "|", $str); } )
+        $title = $this->message(ucfirst($feature))->apply($stripDataSet);
+        $atMessage->cut($this->width - 4 - strlen($title))->style('info');
+
+        $this->message($title)
             ->prepend($prefix)
             ->append($atMessage)
             ->write();
     }
 
-<<<<<<< HEAD
-    protected function writeFinishedTest(TestEvent $e, Message $result)
-=======
-    protected function writeFinishedTest(\PHPUnit_Framework_Test $test)
->>>>>>> 7b5c1be2
+    protected function writeFinishedTest(\PHPUnit_Framework_TestCase $test)
     {
         $test = $e->getTest();
         if ($this->isDetailed($test)) {
