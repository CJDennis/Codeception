<?php
namespace Codeception;

use Codeception\Exception\ModuleConfig;

abstract class Module
{
    /**
     * By setting it to false module wan't inherit methods of parent class.
     *
     * @var bool
     */
    public static $includeInheritedActions = true;

    /**
     * Allows to explicitly set what methods have this class.
     *
     * @var array
     */
    public static $onlyActions = array();

    /**
     * Allows to explicitly exclude actions from module.
     *
     * @var array
     */
    public static $excludeActions = array();

    /**
     * Allows to rename actions
     *
     * @var array
     */
    public static $aliases = array();

    protected $debugStack = array();

    protected $storage = array();

    protected $config = array();

    protected $backupConfig = array();

    protected $requiredFields = array();

<<<<<<< HEAD
    public function __construct($config = null)
    {
        $this->backupConfig = $this->config;
        if (is_array($config)) {
=======
    public function __construct($config=null)
    {
        $this->backupConfig = $this->config;
        if (!is_array($config)) {
>>>>>>> 7b12eab8
            $this->_setConfig($config);
        }
    }

    public function _setConfig($config)
    {
        $this->config = $this->backupConfig = array_merge($this->config, $config);
        $this->validateConfig();
    }

    public function _reconfigure($config)
    {
        $this->config =  array_merge($this->backupConfig, $config);
        $this->validateConfig();        

    }

    public function _resetConfig()
    {
        $this->config = $this->backupConfig;
    }

    protected function validateConfig()
    {
        $fields = array_keys($this->config);
        if (array_intersect($this->requiredFields, $fields) != $this->requiredFields) {
            throw new Exception\ModuleConfig(
                get_class($this),
                "\nOptions: " . implode(', ', $this->requiredFields) . " are required.\nPlease, update the configuration and set all the required fields"
            );
        }
    }

    public function _hasRequiredFields()
    {
        return !empty($this->requiredFields);
    }

    // HOOK: used after configuration is loaded
    public function _initialize()
    {
    }

    // HOOK: on every Guy class initialization
    public function _cleanup()
    {
    }

    // HOOK: before each suite
    public function _beforeSuite($settings = array())
    {
    }

    // HOOK: after suite
    public function _afterSuite()
    {
    }

    // HOOK: before every step
    public function _beforeStep(\Codeception\Step $step) {
    }

    // HOOK: after every  step
    public function _afterStep(\Codeception\Step $step) {
    }

    // HOOK: before scenario
    public function _before(\Codeception\TestCase $test) {
    }

    // HOOK: after scenario
    public function _after(\Codeception\TestCase $test) {
    }

    // HOOK: on fail
    public function _failed(\Codeception\TestCase $test, $fail) {
    }

    protected function debug($message) {
        $this->debugStack[] = $message;
    }

    protected function debugSection($title, $message) {
        $this->debug("[$title] $message");
    }

    public function _clearDebugOutput() {
        $this->debugStack = array();
    }

    public function _getDebugOutput() {
        $debugStack = $this->debugStack;
        $this->_clearDebugOutput();
        return $debugStack;
    }

    protected function assert($arguments, $not = false) {

        $not = $not ? 'Not' : '';
        $method = ucfirst(array_shift($arguments));
        if (($method === 'True') && $not) {
            $method = 'False';
            $not = '';
        }
        if (($method === 'False') && $not) {
            $method = 'True';
            $not = '';
        }

        call_user_func_array(array('\PHPUnit_Framework_Assert', 'assert'.$not.$method), $arguments);
    }

    /**
     * Checks that two variables are equal.
     *
     * @param $expected
     * @param $actual
     * @param string $message
     * @return mixed
     */
    protected function assertEquals($expected, $actual, $message = '')
    {
        return \PHPUnit_Framework_Assert::assertEquals($expected, $actual, $message);
    }


    /**
     * Checks that two variables are not equal
     *
     * @param $expected
     * @param $actual
     * @param string $message
     */
    protected function assertNotEquals($expected, $actual, $message = '')
    {
        return \PHPUnit_Framework_Assert::assertNotEquals($expected, $actual, $message);
    }

    /**
     * Checks that expected is greater then actual
     *
     * @param $expected
     * @param $actual
     * @param string $message
     */
    protected function assertGreaterThen($expected, $actual, $message = '')
    {
        return \PHPUnit_Framework_Assert::assertGreaterThan($expected, $actual, $message);
    }

    /**
     * Checks that expected is greater or equal then actual
     *
     * @param $expected
     * @param $actual
     * @param string $message
     */
    protected function assertGreaterThenOrEqual($expected, $actual, $message = '')
    {
        return \PHPUnit_Framework_Assert::assertGreaterThanOrEqual($expected, $actual, $message);
    }

    /**
     * Checks that expected is lower then actual
     *
     * @param $expected
     * @param $actual
     * @param string $message
     * @return mixed
     */
    protected function assertLowerThen($expected, $actual, $message = '')
    {
        return \PHPUnit_Framework_Assert::assertLowerThan($expected, $actual, $message);
    }

    /**
     * Checks that expected is lower or equal then actual
     *
     * @param $expected
     * @param $actual
     * @param string $message
     * @return mixed
     */
    protected function assertLowerThenOrEqual($expected, $actual, $message = '')
    {
        return \PHPUnit_Framework_Assert::assertLowerThanOrEqual($expected, $actual, $message);
    }

    /**
     * Checks that haystack contains needle
     *
     * @param $needle
     * @param $haystack
     * @param string $message
     */
    protected function assertContains($needle, $haystack, $message = '')
    {
        return \PHPUnit_Framework_Assert::assertContains($needle, $haystack, $message);
    }

    /**
     * Checks that haystack doesn't contain needle.
     *
     * @param $needle
     * @param $haystack
     * @param string $message
     */
    protected function assertNotContains($needle, $haystack, $message = '')
    {
        return \PHPUnit_Framework_Assert::assertNotContains($needle, $haystack, $message);
    }

    /**
     * Checks that variable is empty.
     *
     * @param $actual
     * @param string $message
     */
    protected function assertEmpty($actual, $message = '')
    {
        return \PHPUnit_Framework_Assert::assertEmpty($actual, $message);
    }

    /**
     * Checks that variable is not empty.
     *
     * @param $actual
     * @param string $message
     */
    protected function assertNotEmpty($actual, $message = '')
    {
        return \PHPUnit_Framework_Assert::assertNotEmpty($actual, $message);
    }

    /**
     * Checks that variable is NULL
     *
     * @param $actual
     * @param string $message
     */
    protected function assertNull($actual, $message = '')
    {
        return \PHPUnit_Framework_Assert::assertNull($actual, $message);
    }

    protected function assertNotNull($actual, $message = '')
    {
        \PHPUnit_Framework_Assert::assertNotNull($actual, $message);
    }

    /**
     * Checks that condition is positive.
     *
     * @param $condition
     * @param string $message
     */
    protected function assertTrue($condition, $message = '')
    {
        return \PHPUnit_Framework_Assert::assertTrue($condition, $message);
    }

    /**
     * Checks that condition is negative.
     *
     * @param $condition
     * @param string $message
     */
    protected function assertFalse($condition, $message = '')
    {
        return \PHPUnit_Framework_Assert::assertFalse($condition, $message);
    }

    protected function assertThat($haystack, $constraint, $message)
    {
        \PHPUnit_Framework_Assert::assertThat($haystack, $constraint, $message);
    }

    protected function assertThatItsNot($haystack, $constraint, $message)
    {
        $constraint = new \PHPUnit_Framework_Constraint_Not($constraint);
        \PHPUnit_Framework_Assert::assertThat($haystack, $constraint, $message);
    }

    /**
     * Fails the test with message.
     *
     * @param $message
     */
    protected function fail($message)
    {
        return \PHPUnit_Framework_Assert::fail($message);
    }

    protected function assertNot($arguments) {
        $this->assert($arguments, true);
    }

    protected function hasModule($name)
    {
        return isset(\Codeception\SuiteManager::$modules[$name]);
    }

    protected function getModules()
    {
        return \Codeception\SuiteManager::$modules;
    }

    protected function getModule($name) {
        if (!$this->hasModule($name)) throw new \Codeception\Exception\Module(__CLASS__, "Module $name couldn't be connected");
        return \Codeception\SuiteManager::$modules[$name];
    }

    protected function scalarizeArray($array)
    {
        foreach ($array as $k => $v) {
            if (! is_scalar($v)) {
                $array[$k] = (is_array($v) || $v instanceof \ArrayAccess) ? $this->scalarizeArray($v) : (string)$v;
            }
        }

        return $array;
    }
}<|MERGE_RESOLUTION|>--- conflicted
+++ resolved
@@ -43,17 +43,10 @@
 
     protected $requiredFields = array();
 
-<<<<<<< HEAD
     public function __construct($config = null)
-    {
-        $this->backupConfig = $this->config;
-        if (is_array($config)) {
-=======
-    public function __construct($config=null)
     {
         $this->backupConfig = $this->config;
         if (!is_array($config)) {
->>>>>>> 7b12eab8
             $this->_setConfig($config);
         }
     }
@@ -68,7 +61,6 @@
     {
         $this->config =  array_merge($this->backupConfig, $config);
         $this->validateConfig();        
-
     }
 
     public function _resetConfig()
@@ -79,12 +71,11 @@
     protected function validateConfig()
     {
         $fields = array_keys($this->config);
-        if (array_intersect($this->requiredFields, $fields) != $this->requiredFields) {
-            throw new Exception\ModuleConfig(
-                get_class($this),
-                "\nOptions: " . implode(', ', $this->requiredFields) . " are required.\nPlease, update the configuration and set all the required fields"
-            );
-        }
+        if (array_intersect($this->requiredFields, $fields) != $this->requiredFields)
+            throw new ModuleConfig(get_class($this),"
+                Options: ".implode(', ', $this->requiredFields)." are required\n
+                Update configuration and set all required fields\n\n
+        ");
     }
 
     public function _hasRequiredFields()
@@ -93,13 +84,11 @@
     }
 
     // HOOK: used after configuration is loaded
-    public function _initialize()
-    {
+    public function _initialize() {
     }
 
     // HOOK: on every Guy class initialization
-    public function _cleanup()
-    {
+    public function _cleanup() {
     }
 
     // HOOK: before each suite
@@ -299,11 +288,6 @@
         return \PHPUnit_Framework_Assert::assertNull($actual, $message);
     }
 
-    protected function assertNotNull($actual, $message = '')
-    {
-        \PHPUnit_Framework_Assert::assertNotNull($actual, $message);
-    }
-
     /**
      * Checks that condition is positive.
      *
