<?php
namespace Codeception\Module;

/**
 *
 * Works with SFTP/FTP servers.
 *
 * In order to test the contents of a specific file stored on any remote FTP/SFTP system
 * this module downloads a temporary file to the local system. The temporary directory is
 * defined by default as ```tests/_data``` to specify a different directory set the tmp config
 * option to your chosen path.
 *
 * Don't forget to create the folder and ensure its writable.
 *
 * Supported and tested FTP types are:
 *
 * * FTP
 * * SFTP
 *
 * Connection uses php build in FTP client for FTP, connection to SFTP uses [phpseclib](http://phpseclib.sourceforge.net/) pulled in using composer.
 *
 * For SFTP, add [phpseclib](http://phpseclib.sourceforge.net/) to require list.
 * ```
 * "require": {
 *  "phpseclib/phpseclib": "0.3.6"
 * }
 * ```
 *
 * ## Status
 *
 * * Maintainer: **nathanmac**
 * * Stability:
 *     - FTP: **stable**
 *     - SFTP: **stable**
 * * Contact: nathan.macnamara@outlook.com
 *
 * ## Config
 *
 * * type: ftp - type of connection ftp/sftp (defaults to ftp).
 * * host *required* - hostname/ip address of the ftp server.
 * * port: 21 - port number for the ftp server
 * * timeout: 90 - timeout settings for connecting the ftp server.
 * * user: anonymous - user to access ftp server, defaults to anonymous authentication.
 * * password - password, defaults to empty for anonymous.
 * * key - path to RSA key for sftp.
 * * tmp - path to local directory for storing tmp files.
 * * passive: true - Turns on or off passive mode (FTP only)
 * * cleanup: true - remove tmp files from local directory on completion.
 *
 * ### Example
 * #### Example (FTP)
 *
 *     modules:
 *        enabled: [FTP]
 *        config:
 *           FTP:
 *              type: ftp
 *              host: '127.0.0.1'
 *              port: 21
 *              timeout: 120
 *              user: 'root'
 *              password: 'root'
 *              key: ~/.ssh/id_rsa
 *              tmp: 'tests/_data/ftp'
 *              passive: true
 *              cleanup: false
 *
 * #### Example (SFTP)
 *
 *     modules:
 *        enabled: [FTP]
 *        config:
 *           FTP:
 *              type: sftp
 *              host: '127.0.0.1'
 *              port: 22
 *              timeout: 120
 *              user: 'root'
 *              password: 'root'
<<<<<<< HEAD
 *              key: ~/.ssh/id_rsa
=======
 *              'key' => '',
>>>>>>> 74386535
 *              tmp: 'tests/_data/ftp'
 *              cleanup: false
 *
 *
 * This module extends the Filesystem module, file contents methods are inherited from this module.
 */

class FTP extends \Codeception\Module\Filesystem
{
    /**
     * FTP/SFTP connection handler
     *
     * @var null
     */
    protected $ftp = null;

    /**
     * Configuration options and default settings
     *
     * @var array
     */
    protected $config = array(
        'type' => 'ftp',
        'port' => 21,
        'timeout' => 90,
        'user' => 'anonymous',
        'password' => '',
        'key' => '',
        'tmp' => 'tests/_data',
        'passive' => false,
        'cleanup' => true);

    /**
     * Required configuration fields
     *
     * @var array
     */
    protected $requiredFields = array('host');

    // ----------- SETUP METHODS BELOW HERE -------------------------//

    /**
     * Setup connection and login with config settings
     *
     * @param \Codeception\TestCase $test
     */
    public function _before(\Codeception\TestCase $test)
    {
        // Login using config settings
        $this->loginAs($this->config['user'], $this->config['password'] );
    }

    /**
     * Close the FTP connection & Clear up
     */
    public function _after()
    {
        $this->_closeConnection();

        // Clean up temp files
        if ($this->config['cleanup'])
        {
            if (file_exists($this->config['tmp'] . '/ftp_data_file.tmp'))
                unlink($this->config['tmp'] . '/ftp_data_file.tmp');
        }
    }

    /**
     * Change the logged in user mid-way through your test, this closes the
     * current connection to the server and initialises and new connection.
     *
     * On initiation of this modules you are automatically logged into
     * the server using the specified config options or defaulted
     * to anonymous user if not provided.
     *
     * ``` php
     * <?php
     * $I->loginAs('user','password');
     * ?>
     * ```
     *
     * @param String $user
     * @param String $password
     */
    public function loginAs($user = 'anonymous', $password = '')
    {
        $this->_openConnection($user, $password); // Create new connection and login.
    }

    /**
     * Enters a directory on the ftp system - FTP root directory is used by default
     *
     * @param $path
     */
    public function amInPath($path)
    {
        $this->_changeDirectory($this->path = $this->absolutizePath($path) . ($path == '/' ? '' : DIRECTORY_SEPARATOR));
        $this->debug('Moved to ' . $this->path);
    }

    /**
     * Resolve path
     *
     * @param $path
     * @return string
     */
    protected function absolutizePath($path)
    {
        if (strpos($path, '/') === 0) return $path;
        return $this->path . $path;
    }

    // ----------- SEARCH METHODS BELOW HERE ------------------------//

    /**
     * Checks if file exists in path on the remote FTP/SFTP system.
     * DOES NOT OPEN the file when it's exists
     *
     * ``` php
     * <?php
     * $I->seeFileFound('UserModel.php','app/models');
     * ?>
     * ```
     *
     * @param $filename
     * @param string $path
     */
    public function seeFileFound($filename, $path = '')
    {
        $files = $this->grabFileList($path);
        $this->debug("see file: {$filename}");
        \PHPUnit_Framework_Assert::assertContains($filename, $files, "file {$filename} not found in {$path}");
    }

    /**
     * Checks if file exists in path on the remote FTP/SFTP system, using regular expression as filename.
     * DOES NOT OPEN the file when it's exists
     *
     *  ``` php
     * <?php
     * $I->seeFileFoundMatches('/^UserModel_([0-9]{6}).php$/','app/models');
     * ?>
     * ```
     *
     * @param $regex
     * @param string $path
     */
    public function seeFileFoundMatches($regex, $path = '')
    {
        foreach ($this->grabFileList($path) as $filename)
        {
            preg_match($regex, $filename, $matches);
            if (!empty($matches)) {
                $this->debug("file '{$filename}' matches '{$regex}'");
                return;
            }
        }
        \PHPUnit_Framework_Assert::fail("no file matches found for '{$regex}'");
    }

    /**
     * Checks if file does not exists in path on the remote FTP/SFTP system
     *
     * @param $filename
     * @param string $path
     */
    public function dontSeeFileFound($filename, $path = '')
    {
        $files = $this->grabFileList($path);
        $this->debug("don't see file: {$filename}");
        \PHPUnit_Framework_Assert::assertNotContains($filename, $files);
    }

    /**
     * Checks if file does not exists in path on the remote FTP/SFTP system, using regular expression as filename.
     * DOES NOT OPEN the file when it's exists
     *
     * @param $regex
     * @param string $path
     */
    public function dontSeeFileFoundMatches($regex, $path = '')
    {
        foreach ($this->grabFileList($path) as $filename)
        {
            preg_match($regex, $filename, $matches);
            if (!empty($matches)) {
                \PHPUnit_Framework_Assert::fail("file matches found for {$regex}");
                return;
            }
        }
        $this->debug("no files match '{$regex}'");
    }

    // ----------- UTILITY METHODS BELOW HERE -------------------------//

    /**
     * Opens a file (downloads from the remote FTP/SFTP system to a tmp directory for processing) and stores it's content.
     *
     * Usage:
     *
     * ``` php
     * <?php
     * $I->openFile('composer.json');
     * $I->seeInThisFile('codeception/codeception');
     * ?>
     * ```
     *
     * @param $filename
     */
    public function openFile($filename)
    {
        $this->_openFile($this->absolutizePath($filename));
    }

    /**
     * Saves contents to tmp file and uploads the FTP/SFTP system.
     * Overwrites current file on server if exists.
     *
     * ``` php
     * <?php
     * $I->writeToFile('composer.json', 'some data here');
     * ?>
     * ```
     *
     * @param $filename
     * @param $contents
     */
    public function writeToFile($filename, $contents)
    {
        $this->_writeToFile($this->absolutizePath($filename), $contents);
    }

    /**
     * Create a directory on the server
     *
     * ``` php
     * <?php
     * $I->makeDir('vendor');
     * ?>
     * ```
     *
     * @param $dirname
     */
    public function makeDir($dirname)
    {
        $this->_makeDirectory($this->absolutizePath($dirname));
    }

    /**
     * Currently not supported in this module, overwrite inherited method
     *
     * @param $src
     * @param $dst
     */
    public function copyDir($src, $dst) {
        \PHPUnit_Framework_Assert::fail('copyDir() currently unsupported by FTP module');
    }

    /**
     * Rename/Move file on the FTP/SFTP server
     *
     * ``` php
     * <?php
     * $I->renameFile('composer.lock', 'composer_old.lock');
     * ?>
     * ```
     *
     * @param $filename
     * @param $rename
     */
    public function renameFile($filename, $rename)
    {
        $this->_renameDirectory($this->absolutizePath($filename), $this->absolutizePath($rename));
    }

    /**
     * Rename/Move directory on the FTP/SFTP server
     *
     * ``` php
     * <?php
     * $I->renameDir('vendor', 'vendor_old');
     * ?>
     * ```
     *
     * @param $dirname
     * @param $rename
     */
    public function renameDir($dirname, $rename)
    {
        $this->_renameDirectory($this->absolutizePath($dirname), $this->absolutizePath($rename));
    }

    /**
     * Deletes a file on the remote FTP/SFTP system
     *
     * ``` php
     * <?php
     * $I->deleteFile('composer.lock');
     * ?>
     * ```
     *
     * @param $filename
     */
    public function deleteFile($filename)
    {
        $this->_deleteFile($this->absolutizePath($filename));
    }

    /**
     * Deletes directory with all subdirectories on the remote FTP/SFTP server
     *
     * ``` php
     * <?php
     * $I->deleteDir('vendor');
     * ?>
     * ```
     *
     * @param $dirname
     */
    public function deleteDir($dirname)
    {
        $this->_deleteDirectory($this->absolutizePath($dirname));
    }

    /**
     * Erases directory contents on the FTP/SFTP server
     *
     * ``` php
     * <?php
     * $I->cleanDir('logs');
     * ?>
     * ```
     *
     * @param $dirname
     */
    public function cleanDir($dirname)
    {
        $this->_clearDirectory($this->absolutizePath($dirname));
    }

    // ----------- GRABBER METHODS BELOW HERE -----------------------//


    /**
     * Grabber method for returning file/folders listing in an array
     *
     * ```php
     * <?php
     * $files = $I->grabFileList();
     * $count = $I->grabFileList('TEST', false); // Include . .. .thumbs.db
     * ?>
     * ```
     *
     * @param string $path
     * @param bool $ignore - suppress '.', '..' and '.thumbs.db'
     * @return array
     */
    public function grabFileList($path = '', $ignore = true)
    {
        $absolutize_path = $this->absolutizePath($path) . ($path != '' && substr($path, -1) != '/' ? DIRECTORY_SEPARATOR : '');
        $files = $this->_listFiles($absolutize_path);

        $display_files = array();
        if (is_array($files) && !empty($files)) {
            $this->debug('File List:');
            foreach ($files as &$file) {
                if (strtolower($file) != '.' &&
                    strtolower($file) != '..' &&
                    strtolower($file) != 'thumbs.db') {    // Ignore '.', '..' and 'thumbs.db'

                    $file = str_replace($absolutize_path, '', $file); // Replace full path from file listings if returned in listing
                    $display_files[] = $file;
                    $this->debug('    - ' . $file);
                }
            }
            return $ignore ? $display_files : $files;
        }
        $this->debug("File List: <empty>");
        return array();
    }

    /**
     * Grabber method for returning file/folders count in directory
     *
     * ```php
     * <?php
     * $count = $I->grabFileCount();
     * $count = $I->grabFileCount('TEST', false); // Include . .. .thumbs.db
     * ?>
     * ```
     *
     * @param string $path
     * @param bool $ignore - suppress '.', '..' and '.thumbs.db'
     * @return int
     */
    public function grabFileCount($path = '', $ignore = true)
    {
        $count = count($this->grabFileList($path, $ignore));
        $this->debug("File Count: {$count}");
        return $count;
    }

    /**
     * Grabber method to return file size
     *
     * ```php
     * <?php
     * $size = $I->grabFileSize('test.txt');
     * ?>
     * ```
     *
     * @param $filename
     * @return bool
     */
    public function grabFileSize($filename)
    {
        $filesize = $this->_size($filename);
        $this->debug("{$filename} has a file size of {$filesize}");
        return $filesize;
    }

    /**
     * Grabber method to return last modified timestamp
     *
     * ```php
     * <?php
     * $time = $I->grabFileModified('test.txt');
     * ?>
     * ```
     *
     * @param $filename
     * @return bool
     */
    public function grabFileModified($filename)
    {
        $time = $this->_modified($filename);
        $this->debug("{$filename} was last modified at {$time}");
        return $time;
    }

    /**
     * Grabber method to return current working directory
     *
     * ```php
     * <?php
     * $pwd = $I->grabDirectory();
     * ?>
     * ```
     *
     * @return string
     */
    public function grabDirectory()
    {
        $pwd = $this->_directory();
        $this->debug("PWD: {$pwd}");
        return $pwd;
    }

    // ----------- SERVER CONNECTION METHODS BELOW HERE -------------//

    /**
     * Open a new FTP/SFTP connection and authenticate user.
     *
     * @param string $user
     * @param string $password
     */
    private function _openConnection($user = 'anonymous', $password = '')
    {
        $this->_closeConnection();   // Close connection if already open

        switch(strtolower($this->config['type']))
        {
            case 'sftp':
                $this->ftp = new \Net_SFTP($this->config['host'], $this->config['port'], $this->config['timeout']);
                if ($this->ftp === false) {
                    $this->ftp = null;
                    \PHPUnit_Framework_Assert::fail('failed to connect to ftp server');
                }

                if(isset($this->config['key'])) {
                    $keyFile = file_get_contents($this->config['key']);
                    $password = new \Crypt_RSA();
                    $password->loadKey($keyFile);
                }

                if (!$this->ftp->login($user, $password)) {
                    \PHPUnit_Framework_Assert::fail('failed to authenticate user');
                }
                break;
            default:
                $this->ftp = ftp_connect($this->config['host'], $this->config['port'], $this->config['timeout']);
                if ($this->ftp === false) {
                    $this->ftp = null;
                    \PHPUnit_Framework_Assert::fail('failed to connect to ftp server');
                }

                // Set passive mode option (ftp only option)
                if (isset($this->config['passive']))
                {
                    ftp_pasv($this->ftp, strtolower($this->config['passive']) == 'enabled');
                }

                // Login using given access details
                if (!@ftp_login($this->ftp, $user, $password))
                {
                    \PHPUnit_Framework_Assert::fail('failed to authenticate user');
                }
        }
        $pwd = $this->grabDirectory();
        $this->path = $pwd . ($pwd == '/' ? '' : DIRECTORY_SEPARATOR);
    }

    /**
     * Close open FTP/SFTP connection
     */
    private function _closeConnection()
    {
        if (!is_null($this->ftp)) {
            switch(strtolower($this->config['type']))
            {
                case 'sftp':
                    break;
                default:
                    ftp_close($this->ftp);
            }
        }
    }

    /**
     * Get the file listing for FTP/SFTP connection
     *
     * @param String $path
     * @return array
     */
    private function _listFiles($path)
    {
        switch(strtolower($this->config['type']))
        {
            case 'sftp':
                $files = @$this->ftp->nlist($path);
                if ($files !== false)
                    return $files;
                break;
            default:
                $files = @ftp_nlist($this->ftp, $path);
                if ($files !== false)
                    return $files;
        }
        \PHPUnit_Framework_Assert::fail("couldn't list files");
    }

    /**
     * Get the current directory for the FTP/SFTP connection
     *
     * @return string
     */
    private function _directory()
    {
        switch(strtolower($this->config['type']))
        {
            case 'sftp':
                if ($pwd = @$this->ftp->pwd())
                    return $pwd;// == DIRECTORY_SEPARATOR ? '' : $pwd;
                break;
            default:
                if ($pwd = @ftp_pwd($this->ftp))
                    return $pwd;
        }
        \PHPUnit_Framework_Assert::fail("couldn't get current directory");
    }

    /**
     * Change the working directory on the FTP/SFTP server
     *
     * @param $path
     */
    private function _changeDirectory($path)
    {
        switch(strtolower($this->config['type']))
        {
            case 'sftp':
                if (@$this->ftp->chdir($path))
                    return;
                break;
            default:
                if (@ftp_chdir($this->ftp, $path))
                    return;
        }
        \PHPUnit_Framework_Assert::fail("couldn't change directory {$path}");
    }

    /**
     * Download remote file to local tmp directory and open contents.
     *
     * @param $filename
     */
    private function _openFile($filename)
    {
        // Check local tmp directory
        if (!is_dir($this->config['tmp']) || !is_writeable($this->config['tmp'])) {
            \PHPUnit_Framework_Assert::fail('tmp directory not found or is not writable');
        }

        // Download file to local tmp directory
        $tmp_file = $this->config['tmp'] . "/ftp_data_file.tmp";
        switch(strtolower($this->config['type']))
        {
            case 'sftp':
                if (!@$this->ftp->get($filename, $tmp_file))
                    \PHPUnit_Framework_Assert::fail('failed to download file to tmp directory');
                break;
            default:
                if (!@ftp_get($this->ftp, $tmp_file, $filename, FTP_BINARY))
                    \PHPUnit_Framework_Assert::fail('failed to download file to tmp directory');
        }

        // Open file content to variable
        if($this->file = file_get_contents($tmp_file)){
            $this->filepath = $filename;
        } else {
            \PHPUnit_Framework_Assert::fail('failed to open tmp file');
        }
    }

    /**
     * Write data to local tmp file and upload to server
     *
     * @param $filename
     * @param $contents
     */
    private function _writeToFile($filename, $contents)
    {
        // Check local tmp directory
        if (!is_dir($this->config['tmp']) || !is_writeable($this->config['tmp'])) {
            \PHPUnit_Framework_Assert::fail('tmp directory not found or is not writable');
        }

        // Build temp file
        $tmp_file = $this->config['tmp'] . "/ftp_data_file.tmp";
        file_put_contents($tmp_file, $contents);

        // Update variables
        $this->filepath = $tmp_file;
        $this->file = $contents;

        // Upload the file to server
        switch(strtolower($this->config['type']))
        {
            case 'sftp':
                if (!@$this->ftp->put($filename, $tmp_file, NET_SFTP_LOCAL_FILE))
                    \PHPUnit_Framework_Assert::fail('failed to upload file to server');
                break;
            default:
                if (!ftp_put($this->ftp, $filename, $tmp_file, FTP_BINARY))
                    \PHPUnit_Framework_Assert::fail('failed to upload file to server');

        }
    }

    /**
     * Make new directory on server
     *
     * @param $path
     */
    private function _makeDirectory($path)
    {
        switch(strtolower($this->config['type']))
        {
            case 'sftp':
                if (!@$this->ftp->mkdir($path, true))
                    \PHPUnit_Framework_Assert::fail("couldn't make directory {$path}");
                break;
            default:
                if (!@ftp_mkdir($this->ftp, $path))
                    \PHPUnit_Framework_Assert::fail("couldn't make directory {$path}");
        }
        $this->debug("Make directory: {$path}");
    }

    /**
     * Rename/Move directory/file on server
     *
     * @param $path
     * @param $rename
     */
    private function _renameDirectory($path, $rename)
    {
        switch(strtolower($this->config['type']))
        {
            case 'sftp':
                if (!@$this->ftp->rename($path, $rename))
                    \PHPUnit_Framework_Assert::fail("couldn't rename directory {$path} to {$rename}");
                break;
            default:
                if (!@ftp_rename($this->ftp, $path, $rename))
                    \PHPUnit_Framework_Assert::fail("couldn't rename directory {$path} to {$rename}");
        }
        $this->debug("Renamed directory: {$path} to {$rename}");
    }

    /**
     * Delete file on server
     *
     * @param $filename
     */
    private function _deleteFile($filename)
    {
        switch(strtolower($this->config['type']))
        {
            case 'sftp':
                if (!@$this->ftp->delete($filename))
                    \PHPUnit_Framework_Assert::fail("couldn't delete {$filename}");
                break;
            default:
                if (!@ftp_delete($this->ftp, $filename))
                    \PHPUnit_Framework_Assert::fail("couldn't delete {$filename}");
        }
        $this->debug("Deleted file: {$filename}");
    }

    /**
     * Delete directory on server
     *
     * @param $path
     */
    private function _deleteDirectory($path)
    {
        switch(strtolower($this->config['type']))
        {
            case 'sftp':
                if (!@$this->ftp->delete($path, true))
                    \PHPUnit_Framework_Assert::fail("couldn't delete directory {$path}");
                break;
            default:
                if (!@$this->_ftp_delete($path))
                    \PHPUnit_Framework_Assert::fail("couldn't delete directory {$path}");
        }
        $this->debug("Deleted directory: {$path}");
    }

    /**
     * Function to recursively delete folder, used for PHP FTP build in client.
     *
     * @param $directory
     * @return bool
     */
    private function _ftp_delete($directory)
    {
        # here we attempt to delete the file/directory
        if( !(@ftp_rmdir($this->ftp, $directory) || @ftp_delete($this->ftp, $directory)) )
        {
            # if the attempt to delete fails, get the file listing
            $filelist = @ftp_nlist($this->ftp, $directory);

            # loop through the file list and recursively delete the FILE in the list
            foreach($filelist as $file)
            {
                $this->_ftp_delete($file);
            }

            #if the file list is empty, delete the DIRECTORY we passed
            $this->_ftp_delete($directory);
        }
        return true;
    }

    /**
     * Clear directory on server of all content
     *
     * @param $path
     */
    private function _clearDirectory($path)
    {
        $this->debug("Clear directory: {$path}");
        $this->_deleteDirectory($path);
        $this->_makeDirectory($path);
    }

    /**
     * Return the size of a given file
     *
     * @param $filename
     * @return bool
     */
    private function _size($filename)
    {
        switch(strtolower($this->config['type']))
        {
            case 'sftp':
                if ($size = @$this->ftp->size($filename))
                    return $size;
                break;
            default:
                if ($size = @ftp_size($this->ftp, $filename) > 0)
                    return $size;
        }
        \PHPUnit_Framework_Assert::fail("couldn't get the file size for {$filename}");
    }

    /**
     * Return the last modified time of a given file
     *
     * @param $filename
     * @return bool
     */
    private function _modified($filename)
    {
        switch(strtolower($this->config['type']))
        {
            case 'sftp':
                if ($info = @$this->ftp->lstat($filename))
                    return $info['mtime'];
                break;
            default:
                if ($time = @ftp_mdtm($this->ftp, $filename))
                    return $time;
        }
        \PHPUnit_Framework_Assert::fail("couldn't get the file size for {$filename}");
    }
}<|MERGE_RESOLUTION|>--- conflicted
+++ resolved
@@ -77,11 +77,7 @@
  *              timeout: 120
  *              user: 'root'
  *              password: 'root'
-<<<<<<< HEAD
  *              key: ~/.ssh/id_rsa
-=======
- *              'key' => '',
->>>>>>> 74386535
  *              tmp: 'tests/_data/ftp'
  *              cleanup: false
  *
