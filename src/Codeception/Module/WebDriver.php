--- conflicted
+++ resolved
@@ -667,13 +667,8 @@
         $els = $this->findFields($field);
         $this->assertNot($this->proceedSeeInField($els, $value));
     }
-<<<<<<< HEAD
-
-    protected function proceedSeeInField($field, $value)
-=======
     
     public function seeInFormFields($formSelector, array $params)
->>>>>>> 324f14b6
     {
         $this->proceedSeeInFormFields($formSelector, $params, false);
     }
@@ -689,37 +684,7 @@
         if (empty($form)) {
             throw new ElementNotFound($formSelector, "Form via CSS or XPath");
         }
-        $form = reset($form);
-        foreach ($params as $name => $values) {
-            $els = $form->findElements(\WebDriverBy::name($name));
-            if (empty($els)) {
-                throw new ElementNotFound($name);
-            }
-            if (!is_array($values)) {
-                $values = [$values];
-            }
-            foreach ($values as $value) {
-                $ret = $this->proceedSeeInField($els, $value);
-                if ($assertNot) {
-                    $this->assertNot($ret);
-                } else {
-                    $this->assert($ret);
-                }
-            }
-        }
-    }
-    
-    protected function proceedSeeInField(array $elements, $value)
-    {
-        $strField = reset($elements)->getAttribute('name');
-        if (reset($elements)->getTagName() === 'select') {
-            $el = reset($elements);
-            $elements = $el->findElements(\WebDriverBy::xpath('.//option[@selected]'));
-            if (empty($value) && empty($elements)) {
-                return ['True', true];
-            }
-        }
-
+        
         $currentValues = [];
         if (is_bool($value)) {
             $currentValues = [false];
@@ -741,7 +706,6 @@
                 $currentValues[] = $el->getAttribute('value');
             }
         }
-<<<<<<< HEAD
 
         $strField = $field;
         if (is_array($field)) {
@@ -749,9 +713,6 @@
             $strField = key($field) . '=>' . $ident;
         }
 
-=======
-        
->>>>>>> 324f14b6
         return [
             'Contains',
             $value,
