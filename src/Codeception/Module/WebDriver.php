<?php
namespace Codeception\Module;

use Codeception\Exception\ConnectionException;
use Codeception\Exception\ElementNotFound;
use Codeception\Exception\MalformedLocatorException;
use Codeception\Exception\ModuleConfigException as ModuleConfigException;
use Codeception\Exception\ModuleException;
use Codeception\Exception\TestRuntimeException;
use Codeception\Lib\Interfaces\ConflictsWithModule;
use Codeception\Lib\Interfaces\ElementLocator;
use Codeception\Lib\Interfaces\MultiSession as MultiSessionInterface;
use Codeception\Lib\Interfaces\PageSourceSaver;
use Codeception\Lib\Interfaces\Remote as RemoteInterface;
use Codeception\Lib\Interfaces\ScreenshotSaver;
use Codeception\Lib\Interfaces\SessionSnapshot;
use Codeception\Lib\Interfaces\Web as WebInterface;
use Codeception\Module as CodeceptionModule;
use Codeception\PHPUnit\Constraint\Page as PageConstraint;
use Codeception\PHPUnit\Constraint\WebDriver as WebDriverConstraint;
use Codeception\PHPUnit\Constraint\WebDriverNot as WebDriverConstraintNot;
use Codeception\Test\Descriptor;
use Codeception\TestInterface;
use Codeception\Util\Debug;
use Codeception\Util\Locator;
use Codeception\Util\Uri;
use Facebook\WebDriver\Exception\InvalidElementStateException;
use Facebook\WebDriver\Exception\InvalidSelectorException;
use Facebook\WebDriver\Exception\NoSuchElementException;
use Facebook\WebDriver\Exception\UnknownServerException;
use Facebook\WebDriver\Exception\WebDriverCurlException;
use Facebook\WebDriver\Interactions\WebDriverActions;
use Facebook\WebDriver\Remote\LocalFileDetector;
use Facebook\WebDriver\Remote\RemoteWebDriver;
use Facebook\WebDriver\Remote\UselessFileDetector;
use Facebook\WebDriver\Remote\WebDriverCapabilityType;
use Facebook\WebDriver\WebDriverBy;
use Facebook\WebDriver\WebDriverDimension;
use Facebook\WebDriver\WebDriverElement;
use Facebook\WebDriver\WebDriverExpectedCondition;
use Facebook\WebDriver\WebDriverKeys;
use Facebook\WebDriver\WebDriverSelect;
use GuzzleHttp\Cookie\SetCookie;
use Symfony\Component\DomCrawler\Crawler;

/**
 * New generation Selenium WebDriver module.
 *
 * ## Local Testing
 *
 * ### Selenium
 *
 * 1. Download [Selenium Server](http://docs.seleniumhq.org/download/)
 * 2. Launch the daemon: `java -jar selenium-server-standalone-2.xx.xxx.jar`
 * 3. Configure this module (in acceptance.suite.yml) by setting url and browser:
 *
 * ```yaml
 *     modules:
 *        enabled:
 *           - WebDriver:
 *              url: 'http://localhost/'
 *              browser: firefox
 * ```
 *
 * ### PhantomJS
 *
 * PhantomJS is a headless alternative to Selenium Server that implements [the WebDriver protocol](https://code.google.com/p/selenium/wiki/JsonWireProtocol).
 * It allows you to run Selenium tests on a server without a GUI installed.
 *
 * 1. Download [PhantomJS](http://phantomjs.org/download.html)
 * 2. Run PhantomJS in WebDriver mode: `phantomjs --webdriver=4444`
 * 3. Configure this module (in acceptance.suite.yml) by setting url and `phantomjs` as browser:
 *
 * ```yaml
 *     modules:
 *        enabled:
 *           - WebDriver:
 *              url: 'http://localhost/'
 *              browser: phantomjs
 * ```
 *
 * ## Cloud Testing
 *
 * Cloud Testing services can run your WebDriver tests in the cloud.
 * In case you want to test a local site or site behind a firewall you should use a tunnel application provided by a service.
 *
 * ### SauceLabs
 *
 * 1. Create an account at [SauceLabs.com](http://SauceLabs.com) to get your username and access key
 * 2. In the module configuration use the format `username`:`access_key`@ondemand.saucelabs.com' for `host`
 * 3. Configure `platform` under `capabilities` to define the [Operating System](https://docs.saucelabs.com/reference/platforms-configurator/#/)
 * 4. run a tunnel app if your site can't be accessed from Internet
 *
 * ```yaml
 *     modules:
 *        enabled:
 *           - WebDriver:
 *              url: http://mysite.com
 *              host: '<username>:<access key>@ondemand.saucelabs.com'
 *              port: 80
 *              browser: chrome
 *              capabilities:
 *                  platform: 'Windows 10'
 * ```
 *
 * ### BrowserStack
 *
 * 1. Create an account at [BrowserStack](https://www.browserstack.com/) to get your username and access key
 * 2. In the module configuration use the format `username`:`access_key`@hub.browserstack.com' for `host`
 * 3. Configure `os` and `os_version` under `capabilities` to define the operating System
 * 4. If your site is available only locally or via VPN you should use a tunnel app. In this case add `browserstack.local` capability and set it to true.
 *
 * ```yaml
 *     modules:
 *        enabled:
 *           - WebDriver:
 *              url: http://mysite.com
 *              host: '<username>:<access key>@hub.browserstack.com'
 *              port: 80
 *              browser: chrome
 *              capabilities:
 *                  os: Windows
 *                  os_version: 10
 *                  browserstack.local: true # for local testing
 * ```
 * ### TestingBot
 *
 * 1. Create an account at [TestingBot](https://testingbot.com/) to get your key and secret
 * 2. In the module configuration use the format `key`:`secret`@hub.testingbot.com' for `host`
 * 3. Configure `platform` under `capabilities` to define the [Operating System](https://testingbot.com/support/getting-started/browsers.html)
 * 4. Run [TestingBot Tunnel](https://testingbot.com/support/other/tunnel) if your site can't be accessed from Internet
 *
 * ```yaml
 *     modules:
 *        enabled:
 *           - WebDriver:
 *              url: http://mysite.com
 *              host: '<key>:<secret>@hub.testingbot.com'
 *              port: 80
 *              browser: chrome
 *              capabilities:
 *                  platform: Windows 10
 * ```
 *
 * ## Configuration
 *
 * * `url` *required* - Starting URL for your app.
 * * `browser` *required* - Browser to launch.
 * * `host` - Selenium server host (127.0.0.1 by default).
 * * `port` - Selenium server port (4444 by default).
 * * `restart` - Set to false (default) to share browser session between tests, or set to true to create a separate session for each test.
 * * `window_size` - Initial window size. Set to `maximize` or a dimension in the format `640x480`.
 * * `clear_cookies` - Set to false to keep cookies, or set to true (default) to delete all cookies between tests.
 * * `wait` - Implicit wait (default 0 seconds).
 * * `capabilities` - Sets Selenium2 [desired capabilities](https://github.com/SeleniumHQ/selenium/wiki/DesiredCapabilities). Should be a key-value array.
 * * `connection_timeout` - timeout for opening a connection to remote selenium server (30 seconds by default).
 * * `request_timeout` - timeout for a request to return something from remote selenium server (30 seconds by default).
 * * `http_proxy` - sets http proxy server url for testing a remote server.
 * * `http_proxy_port` - sets http proxy server port
 * * `debug_log_entries` - how many selenium entries to print with `debugWebDriverLogs` or on fail (15 by default).
 *
 * Example (`acceptance.suite.yml`)
 *
 * ```yaml
 *     modules:
 *        enabled:
 *           - WebDriver:
 *              url: 'http://localhost/'
 *              browser: firefox
 *              window_size: 1024x768
 *              capabilities:
 *                  unexpectedAlertBehaviour: 'accept'
 *                  firefox_profile: '~/firefox-profiles/codeception-profile.zip.b64'
 * ```
 *
 * ### Status
 *
 * Stability: **stable**
 * Based on [facebook php-webdriver](https://github.com/facebook/php-webdriver)
 *
 * ## Usage
 *
 * ### Locating Elements
 *
 * Most methods in this module that operate on a DOM element (e.g. `click`) accept a locator as the first argument, which can be either a string or an array.
 *
 * If the locator is an array, it should have a single element, with the key signifying the locator type (`id`, `name`, `css`, `xpath`, `link`, or `class`) and the value being the locator itself. This is called a "strict" locator. Examples:
 *
 * * `['id' => 'foo']` matches `<div id="foo">`
 * * `['name' => 'foo']` matches `<div name="foo">`
 * * `['css' => 'input[type=input][value=foo]']` matches `<input type="input" value="foo">`
 * * `['xpath' => "//input[@type='submit'][contains(@value, 'foo')]"]` matches `<input type="submit" value="foobar">`
 * * `['link' => 'Click here']` matches `<a href="google.com">Click here</a>`
 * * `['class' => 'foo']` matches `<div class="foo">`
 *
 * Writing good locators can be tricky. The Mozilla team has written an excellent guide titled [Writing reliable locators for Selenium and WebDriver tests](https://blog.mozilla.org/webqa/2013/09/26/writing-reliable-locators-for-selenium-and-webdriver-tests/).
 *
 * If you prefer, you may also pass a string for the locator. This is called a "fuzzy" locator. In this case, Codeception uses a a variety of heuristics (depending on the exact method called) to determine what element you're referring to. For example, here's the heuristic used for the `submitForm` method:
 *
 * 1. Does the locator look like an ID selector (e.g. "#foo")? If so, try to find a form matching that ID.
 * 2. If nothing found, check if locator looks like a CSS selector. If so, run it.
 * 3. If nothing found, check if locator looks like an XPath expression. If so, run it.
 * 4. Throw an `ElementNotFound` exception.
 *
 * Be warned that fuzzy locators can be significantly slower than strict locators.
 * Especially if you use Selenium WebDriver with `wait` (aka implicit wait) option.
 * In the example above if you set `wait` to 5 seconds and use XPath string as fuzzy locator,
 * `submitForm` method will wait for 5 seconds at each step.
 * That means 5 seconds finding the form by ID, another 5 seconds finding by CSS
 * until it finally tries to find the form by XPath).
 * If speed is a concern, it's recommended you stick with explicitly specifying the locator type via the array syntax.
 *
 * ## Public Properties
 *
 * * `webDriver` - instance of `\Facebook\WebDriver\Remote\RemoteWebDriver`. Can be accessed from Helper classes for complex WebDriver interactions.
 *
 * ```php
 * // inside Helper class
 * $this->getModule('WebDriver')->webDriver->getKeyboard()->sendKeys('hello, webdriver');
 * ```
 *
 * ## Methods
 */
class WebDriver extends CodeceptionModule implements
    WebInterface,
    RemoteInterface,
    MultiSessionInterface,
    SessionSnapshot,
    ScreenshotSaver,
    PageSourceSaver,
    ElementLocator,
    ConflictsWithModule
{
    protected $requiredFields = ['browser', 'url'];
    protected $config = [
        'host'               => '127.0.0.1',
        'port'               => '4444',
        'restart'            => false,
        'wait'               => 0,
        'clear_cookies'      => true,
        'window_size'        => false,
        'capabilities'       => [],
        'connection_timeout' => null,
        'request_timeout'    => null,
        'http_proxy'         => null,
        'http_proxy_port'    => null,
        'ssl_proxy'          => null,
        'ssl_proxy_port'     => null,
        'debug_log_entries'  => 15,
    ];

    protected $wd_host;
    protected $capabilities;
    protected $connectionTimeoutInMs;
    protected $requestTimeoutInMs;
    protected $test;
    protected $sessionSnapshots = [];
    protected $httpProxy;
    protected $httpProxyPort;
    protected $sslProxy;
    protected $sslProxyPort;

    /**
     * @var RemoteWebDriver
     */
    public $webDriver;

    public function _initialize()
    {
        $this->wd_host = sprintf('http://%s:%s/wd/hub', $this->config['host'], $this->config['port']);
        $this->capabilities = $this->config['capabilities'];
        $this->capabilities[WebDriverCapabilityType::BROWSER_NAME] = $this->config['browser'];
        if ($proxy = $this->getProxy()) {
            $this->capabilities[WebDriverCapabilityType::PROXY] = $proxy;
        }
        $this->connectionTimeoutInMs = $this->config['connection_timeout'] * 1000;
        $this->requestTimeoutInMs = $this->config['request_timeout'] * 1000;
        $this->loadFirefoxProfile();
        try {
            $this->webDriver = RemoteWebDriver::create(
                $this->wd_host,
                $this->capabilities,
                $this->connectionTimeoutInMs,
                $this->requestTimeoutInMs,
                $this->httpProxy,
                $this->httpProxyPort
            );
        } catch (WebDriverCurlException $e) {
            throw new ConnectionException($e->getMessage() . "\n \nPlease make sure that Selenium Server or PhantomJS is running.");
        }
        $this->webDriver->manage()->timeouts()->implicitlyWait($this->config['wait']);
        $this->initialWindowSize();
    }

    public function _conflicts()
    {
        return 'Codeception\Lib\Interfaces\Web';
    }

    public function _before(TestInterface $test)
    {
        if (!isset($this->webDriver)) {
            $this->_initialize();
        }
        $test->getMetadata()->setCurrent([
            'browser' => $this->config['browser'],
            'capabilities' => $this->config['capabilities']
        ]);
    }

    protected function loadFirefoxProfile()
    {
        if (!array_key_exists('firefox_profile', $this->config['capabilities'])) {
            return;
        }

        $firefox_profile = $this->config['capabilities']['firefox_profile'];
        if (file_exists($firefox_profile) === false) {
            throw new ModuleConfigException(__CLASS__, "Firefox profile does not exist under given path " . $firefox_profile);
        }
        // Set firefox profile as capability
        $this->capabilities['firefox_profile'] = file_get_contents($firefox_profile);
    }

    protected function initialWindowSize()
    {
        if ($this->config['window_size'] == 'maximize') {
            $this->maximizeWindow();
            return;
        }
        $size = explode('x', $this->config['window_size']);
        if (count($size) == 2) {
            $this->resizeWindow(intval($size[0]), intval($size[1]));
        }
    }

    public function _after(TestInterface $test)
    {
        if ($this->config['restart'] && isset($this->webDriver)) {
            $this->webDriver->quit();
            // RemoteWebDriver consists of four parts, executor, mouse, keyboard and touch, quit only set executor to null,
            // but RemoteWebDriver doesn't provide public access to check on executor
            // so we need to unset $this->webDriver here to shut it down completely
            $this->webDriver = null;
            return;
        }
        if ($this->config['clear_cookies'] && isset($this->webDriver)) {
            $this->webDriver->manage()->deleteAllCookies();
        }
    }

    public function _failed(TestInterface $test, $fail)
    {
        $this->debugWebDriverLogs();
<<<<<<< HEAD
        $filename = str_replace([':', '\\', '/'], ['.', '', ''], Descriptor::getTestSignature($test)) . '.fail';
        $this->_saveScreenshot(codecept_output_dir() . $filename . '.png');
        $this->_savePageSource(codecept_output_dir() . $filename . '.html');
        $this->debug("Screenshot and page source were saved into '_output' dir");
=======
        $filename = str_replace(['::', '\\', '/'], ['.', '', ''], TestCase::getTestSignature($test)) . '.fail';
        $outputDir = codecept_output_dir();
        $this->_saveScreenshot($outputDir . $filename . '.png');
        $this->_savePageSource($outputDir . $filename . '.html');
        $this->debug("Screenshot and page source were saved into '$outputDir' dir");
>>>>>>> 3c4a6502
    }

    /**
     * Print out latest Selenium Logs in debug mode
     */
    public function debugWebDriverLogs()
    {
        try {
            // Dump out latest Selenium logs
            $logs = $this->webDriver->manage()->getAvailableLogTypes();
            foreach ($logs as $logType) {
                $logEntries = array_slice($this->webDriver->manage()->getLog($logType), -$this->config['debug_log_entries']);
                if (empty($logEntries)) {
                    $this->debugSection("Selenium {$logType} Logs", " EMPTY ");
                    continue;
                }
                $this->debugSection("Selenium {$logType} Logs", "\n" . $this->formatLogEntries($logEntries));
            }
        } catch (UnknownServerException $e) {
            // This only happens with the IE driver, which doesn't support retrieving logs yet:
            // https://github.com/SeleniumHQ/selenium/issues/468
            $this->debug("Unable to retrieve Selenium logs");
        }

    }

    /**
     * Turns an array of log entries into a human-readable string.
     * Each log entry is an array with the keys "timestamp", "level", and "message".
     * See https://code.google.com/p/selenium/wiki/JsonWireProtocol#Log_Entry_JSON_Object
     *
     * @param array $logEntries
     * @return string
     */
    protected function formatLogEntries(array $logEntries)
    {
        $formattedLogs = '';

        foreach ($logEntries as $logEntry) {
            // Timestamp is in milliseconds, but date() requires seconds.
            $time = date('H:i:s', $logEntry['timestamp'] / 1000) .
                // Append the milliseconds to the end of the time string
                '.' . ($logEntry['timestamp'] % 1000);
            $formattedLogs .= "{$time} {$logEntry['level']} - {$logEntry['message']}\n";
        }
        return $formattedLogs;
    }

    public function _afterSuite()
    {
        // this is just to make sure webDriver is cleared after suite
        if (isset($this->webDriver)) {
            $this->webDriver->quit();
            unset($this->webDriver);
        }
    }

    public function amOnSubdomain($subdomain)
    {
        $url = $this->config['url'];
        $url = preg_replace('~(https?:\/\/)(.*\.)(.*\.)~', "$1$3", $url); // removing current subdomain
        $url = preg_replace('~(https?:\/\/)(.*)~', "$1$subdomain.$2", $url); // inserting new
        $this->_reconfigure(['url' => $url]);
    }

    /**
     * Returns URL of a host.
     * @api
     * @return mixed
     * @throws ModuleConfigException
     */
    public function _getUrl()
    {
        if (!isset($this->config['url'])) {
            throw new ModuleConfigException(
                __CLASS__,
                "Module connection failure. The URL for client can't bre retrieved"
            );
        }
        return $this->config['url'];
    }

    protected function getProxy()
    {
        $proxyConfig = [];
        if ($this->config['http_proxy']) {
            $proxyConfig['httpProxy'] = $this->config['http_proxy'];
            if ($this->config['http_proxy_port']) {
                $proxyConfig['httpProxy'] .= ':' . $this->config['http_proxy_port'];
            }
        }
        if ($this->config['ssl_proxy']) {
            $proxyConfig['sslProxy'] = $this->config['ssl_proxy'];
            if ($this->config['ssl_proxy_port']) {
                $proxyConfig['sslProxy'] .= ':' . $this->config['ssl_proxy_port'];
            }
        }
        if (!empty($proxyConfig)) {
            $proxyConfig['proxyType'] = 'manual';
            return $proxyConfig;
        }
        return null;
    }

    /**
     * Uri of currently opened page.
     * @return string
     * @api
     * @throws ModuleException
     */
    public function _getCurrentUri()
    {
        $url = $this->webDriver->getCurrentURL();
        if ($url == 'about:blank') {
            throw new ModuleException($this, "Current url is blank, no page was opened");
        }
        return Uri::retrieveUri($url);
    }

    public function _saveScreenshot($filename)
    {
        if ($this->webDriver !== null) {
            $this->webDriver->takeScreenshot($filename);
        } else {
            codecept_debug('WebDriver::_saveScreenshot method has been called when webDriver is not set');
            codecept_debug(debug_backtrace(DEBUG_BACKTRACE_IGNORE_ARGS));
        }
    }

    public function _findElements($locator)
    {
        return $this->match($this->webDriver, $locator);
    }

    /**
     * Saves HTML source of a page to a file
     * @param $filename
     */
    public function _savePageSource($filename)
    {
        file_put_contents($filename, $this->webDriver->getPageSource());
    }

    /**
     * Takes a screenshot of the current window and saves it to `tests/_output/debug`.
     *
     * ``` php
     * <?php
     * $I->amOnPage('/user/edit');
     * $I->makeScreenshot('edit_page');
     * // saved to: tests/_output/debug/edit_page.png
     * ?>
     * ```
     *
     * @param $name
     */
    public function makeScreenshot($name)
    {
        $debugDir = codecept_log_dir() . 'debug';
        if (!is_dir($debugDir)) {
            mkdir($debugDir, 0777);
        }
        $screenName = $debugDir . DIRECTORY_SEPARATOR . $name . '.png';
        $this->_saveScreenshot($screenName);
        $this->debug("Screenshot saved to $screenName");
    }

    /**
     * Resize the current window.
     *
     * ``` php
     * <?php
     * $I->resizeWindow(800, 600);
     *
     * ```
     *
     * @param int $width
     * @param int $height
     */
    public function resizeWindow($width, $height)
    {
        $this->webDriver->manage()->window()->setSize(new WebDriverDimension($width, $height));
    }

    public function seeCookie($cookie, array $params = [])
    {
        $cookies = $this->filterCookies($this->webDriver->manage()->getCookies(), $params);
        $cookies = array_map(
            function ($c) {
                return $c['name'];
            }, $cookies
        );
        $this->debugSection('Cookies', json_encode($this->webDriver->manage()->getCookies()));
        $this->assertContains($cookie, $cookies);
    }

    public function dontSeeCookie($cookie, array $params = [])
    {
        $cookies = $this->filterCookies($this->webDriver->manage()->getCookies(), $params);
        $cookies = array_map(
            function ($c) {
                return $c['name'];
            }, $cookies
        );
        $this->debugSection('Cookies', json_encode($this->webDriver->manage()->getCookies()));
        $this->assertNotContains($cookie, $cookies);
    }

    public function setCookie($cookie, $value, array $params = [])
    {
        $params['name'] = $cookie;
        $params['value'] = $value;
        if (isset($params['expires'])) { // PhpBrowser compatibility
            $params['expiry'] = $params['expires'];
        }
        if (!isset($params['domain'])) {
            $urlParts = parse_url($this->config['url']);
            if (isset($urlParts['host'])) {
                $params['domain'] = $urlParts['host'];
            }
        }
        $this->webDriver->manage()->addCookie($params);
        $this->debugSection('Cookies', json_encode($this->webDriver->manage()->getCookies()));
    }

    public function resetCookie($cookie, array $params = [])
    {
        $this->webDriver->manage()->deleteCookieNamed($cookie);
        $this->debugSection('Cookies', json_encode($this->webDriver->manage()->getCookies()));
    }

    public function grabCookie($cookie, array $params = [])
    {
        $params['name'] = $cookie;
        $cookies = $this->filterCookies($this->webDriver->manage()->getCookies(), $params);
        if (empty($cookies)) {
            return null;
        }
        $cookie = reset($cookies);
        return $cookie['value'];
    }

    protected function filterCookies($cookies, $params = [])
    {
        foreach (['domain', 'path', 'name'] as $filter) {
            if (!isset($params[$filter])) {
                continue;
            }
            $cookies = array_filter(
                $cookies,
                function ($item) use ($filter, $params) {
                    return $item[$filter] == $params[$filter];
                }
            );
        }
        return $cookies;
    }

    public function amOnUrl($url)
    {
        $host = Uri::retrieveHost($url);
        $this->_reconfigure(['url' => $host]);
        $this->debugSection('Host', $host);
        $this->webDriver->get($url);
    }

    public function amOnPage($page)
    {
        $url = Uri::appendPath($this->config['url'], $page);
        $this->debugSection('GET', $url);
        $this->webDriver->get($url);
    }

    public function see($text, $selector = null)
    {
        if (!$selector) {
            return $this->assertPageContains($text);
        }
        $nodes = $this->matchVisible($selector);
        $this->assertNodesContain($text, $nodes, $selector);
    }

    public function dontSee($text, $selector = null)
    {
        if (!$selector) {
            return $this->assertPageNotContains($text);
        }
        $nodes = $this->matchVisible($selector);
        $this->assertNodesNotContain($text, $nodes, $selector);
    }

    public function seeInSource($raw)
    {
        $this->assertPageSourceContains($raw);
    }

    public function dontSeeInSource($raw)
    {
        $this->assertPageSourceNotContains($raw);
    }

    /**
     * Checks that the page source contains the given string.
     *
     * ```php
     * <?php
     * $I->seeInPageSource('<link rel="apple-touch-icon"');
     * ```
     *
     * @param $text
     */
    public function seeInPageSource($text)
    {
        $this->assertThat(
            $this->webDriver->getPageSource(),
            new PageConstraint($text, $this->_getCurrentUri()),
            ''
        );
    }

    /**
     * Checks that the page source doesn't contain the given string.
     *
     * @param $text
     */
    public function dontSeeInPageSource($text)
    {
        $this->assertThatItsNot(
            $this->webDriver->getPageSource(),
            new PageConstraint($text, $this->_getCurrentUri()),
            ''
        );
    }

    public function click($link, $context = null)
    {
        $page = $this->webDriver;
        if ($context) {
            $page = $this->matchFirstOrFail($this->webDriver, $context);
        }
        $el = $this->findClickable($page, $link);
        if (!$el) {
            $els = $this->match($page, $link);
            $el = reset($els);
        }
        if (!$el) {
            throw new ElementNotFound($link, 'Link or Button or CSS or XPath');
        }
        $el->click();
    }

    /**
     * @param $page
     * @param $link
     * @return WebDriverElement
     */
    protected function findClickable($page, $link)
    {
        if (is_array($link) or ($link instanceof WebDriverBy)) {
            return $this->matchFirstOrFail($page, $link);
        }

        // try to match by CSS or XPath
        $els = $this->match($page, $link, false);
        if (!empty($els)) {
            return reset($els);
        }

        $locator = Crawler::xpathLiteral(trim($link));

        // narrow
        $xpath = Locator::combine(
            ".//a[normalize-space(.)=$locator]",
            ".//button[normalize-space(.)=$locator]",
            ".//a/img[normalize-space(@alt)=$locator]/ancestor::a",
            ".//input[./@type = 'submit' or ./@type = 'image' or ./@type = 'button'][normalize-space(@value)=$locator]"
        );

        $els = $page->findElements(WebDriverBy::xpath($xpath));
        if (count($els)) {
            return reset($els);
        }

        // wide
        $xpath = Locator::combine(
            ".//a[./@href][((contains(normalize-space(string(.)), $locator)) or .//img[contains(./@alt, $locator)])]",
            ".//input[./@type = 'submit' or ./@type = 'image' or ./@type = 'button'][contains(./@value, $locator)]",
            ".//input[./@type = 'image'][contains(./@alt, $locator)]",
            ".//button[contains(normalize-space(string(.)), $locator)]",
            ".//input[./@type = 'submit' or ./@type = 'image' or ./@type = 'button'][./@name = $locator]",
            ".//button[./@name = $locator]"
        );

        $els = $page->findElements(WebDriverBy::xpath($xpath));
        if (count($els)) {
            return reset($els);
        }

        return null;
    }

    /**
     * @param $selector
     * @return WebDriverElement[]
     * @throws \Codeception\Exception\ElementNotFound
     */
    protected function findFields($selector)
    {
        if ($selector instanceof WebDriverElement) {
            return [$selector];
        }
        if (is_array($selector) || ($selector instanceof WebDriverBy)) {
            $fields = $this->match($this->webDriver, $selector);

            if (empty($fields)) {
                throw new ElementNotFound($selector);
            }
            return $fields;
        }

        $locator = Crawler::xpathLiteral(trim($selector));
        // by text or label
        $xpath = Locator::combine(
            ".//*[self::input | self::textarea | self::select][not(./@type = 'submit' or ./@type = 'image' or ./@type = 'hidden')][(((./@name = $locator) or ./@id = //label[contains(normalize-space(string(.)), $locator)]/@for) or ./@placeholder = $locator)]",
            ".//label[contains(normalize-space(string(.)), $locator)]//.//*[self::input | self::textarea | self::select][not(./@type = 'submit' or ./@type = 'image' or ./@type = 'hidden')]"
        );
        $fields = $this->webDriver->findElements(WebDriverBy::xpath($xpath));
        if (!empty($fields)) {
            return $fields;
        }

        // by name
        $xpath = ".//*[self::input | self::textarea | self::select][@name = $locator]";
        $fields = $this->webDriver->findElements(WebDriverBy::xpath($xpath));
        if (!empty($fields)) {
            return $fields;
        }

        // try to match by CSS or XPath
        $fields = $this->match($this->webDriver, $selector, false);
        if (!empty($fields)) {
            return $fields;
        }

        throw new ElementNotFound($selector, "Field by name, label, CSS or XPath");
    }

    /**
     * @param $selector
     * @return WebDriverElement
     * @throws \Codeception\Exception\ElementNotFound
     */
    protected function findField($selector)
    {
        $arr = $this->findFields($selector);
        return reset($arr);
    }

    public function seeLink($text, $url = null)
    {
        $nodes = $this->webDriver->findElements(WebDriverBy::partialLinkText($text));
        if (!$url) {
            $this->assertNodesContain($text, $nodes, 'a');
            return;
        }
        $this->assertNodesContain($text, $nodes, "a[href=$url]");
    }


    public function dontSeeLink($text, $url = null)
    {
        $nodes = $this->webDriver->findElements(WebDriverBy::partialLinkText($text));
        if (!$url) {
            $this->assertNodesNotContain($text, $nodes, 'a');
            return;
        }
        $nodes = array_filter(
            $nodes,
            function (WebDriverElement $e) use ($url) {
                return trim($e->getAttribute('href')) == trim($url);
            }
        );
        $this->assertNodesNotContain($text, $nodes, "a[href=$url]");
    }

    public function seeInCurrentUrl($uri)
    {
        $this->assertContains($uri, $this->_getCurrentUri());
    }

    public function seeCurrentUrlEquals($uri)
    {
        $this->assertEquals($uri, $this->_getCurrentUri());
    }

    public function seeCurrentUrlMatches($uri)
    {
        $this->assertRegExp($uri, $this->_getCurrentUri());
    }

    public function dontSeeInCurrentUrl($uri)
    {
        $this->assertNotContains($uri, $this->_getCurrentUri());
    }

    public function dontSeeCurrentUrlEquals($uri)
    {
        $this->assertNotEquals($uri, $this->_getCurrentUri());
    }

    public function dontSeeCurrentUrlMatches($uri)
    {
        $this->assertNotRegExp($uri, $this->_getCurrentUri());
    }

    public function grabFromCurrentUrl($uri = null)
    {
        if (!$uri) {
            return $this->_getCurrentUri();
        }
        $matches = [];
        $res = preg_match($uri, $this->_getCurrentUri(), $matches);
        if (!$res) {
            $this->fail("Couldn't match $uri in " . $this->_getCurrentUri());
        }
        if (!isset($matches[1])) {
            $this->fail("Nothing to grab. A regex parameter required. Ex: '/user/(\\d+)'");
        }
        return $matches[1];
    }

    public function seeCheckboxIsChecked($checkbox)
    {
        $this->assertTrue($this->findField($checkbox)->isSelected());
    }

    public function dontSeeCheckboxIsChecked($checkbox)
    {
        $this->assertFalse($this->findField($checkbox)->isSelected());
    }

    public function seeInField($field, $value)
    {
        $els = $this->findFields($field);
        $this->assert($this->proceedSeeInField($els, $value));
    }

    public function dontSeeInField($field, $value)
    {
        $els = $this->findFields($field);
        $this->assertNot($this->proceedSeeInField($els, $value));
    }

    public function seeInFormFields($formSelector, array $params)
    {
        $this->proceedSeeInFormFields($formSelector, $params, false);
    }

    public function dontSeeInFormFields($formSelector, array $params)
    {
        $this->proceedSeeInFormFields($formSelector, $params, true);
    }

    protected function proceedSeeInFormFields($formSelector, array $params, $assertNot)
    {
        $form = $this->match($this->webDriver, $formSelector);
        if (empty($form)) {
            throw new ElementNotFound($formSelector, "Form via CSS or XPath");
        }
        $form = reset($form);
        foreach ($params as $name => $values) {
            $els = $form->findElements(WebDriverBy::name($name));
            if (empty($els)) {
                throw new ElementNotFound($name);
            }
            if (!is_array($values)) {
                $values = [$values];
            }
            foreach ($values as $value) {
                $ret = $this->proceedSeeInField($els, $value);
                if ($assertNot) {
                    $this->assertNot($ret);
                } else {
                    $this->assert($ret);
                }
            }
        }
    }

    protected function proceedSeeInField(array $elements, $value)
    {
        $strField = reset($elements)->getAttribute('name');
        if (reset($elements)->getTagName() === 'select') {
            $el = reset($elements);
            $elements = $el->findElements(WebDriverBy::xpath('.//option[@selected]'));
            if (empty($value) && empty($elements)) {
                return ['True', true];
            }
        }

        $currentValues = [];
        if (is_bool($value)) {
            $currentValues = [false];
        }
        foreach ($elements as $el) {
            switch ($el->getTagName()) {
                case 'input':
                    if ($el->getAttribute('type') === 'radio' || $el->getAttribute('type') === 'checkbox') {
                        if ($el->getAttribute('checked')) {
                            if (is_bool($value)) {
                                $currentValues = [true];
                                break;
                            } else {
                                $currentValues[] = $el->getAttribute('value');
                            }
                        }
                    } else {
                        $currentValues[] = $el->getAttribute('value');
                    }
                    break;

                case 'textarea':
                default:
                    $currentValues[] = $el->getAttribute('value');
                    break;
            }
        }

        return [
            'Contains',
            $value,
            $currentValues,
            "Failed testing for '$value' in $strField's value: " . implode(', ', $currentValues)
        ];
    }

    public function selectOption($select, $option)
    {
        $el = $this->findField($select);
        if ($el->getTagName() != 'select') {
            $els = $this->matchCheckables($select);
            $radio = null;
            foreach ($els as $el) {
                $radio = $this->findCheckable($el, $option, true);
                if ($radio) {
                    break;
                }
            }
            if (!$radio) {
                throw new ElementNotFound($select, "Radiobutton with value or name '$option in");
            }
            $radio->click();
            return;
        }

        $wdSelect = new WebDriverSelect($el);
        if ($wdSelect->isMultiple()) {
            $wdSelect->deselectAll();
        }
        if (!is_array($option)) {
            $option = [$option];
        }

        $matched = false;

        foreach ($option as $opt) {
            try {
                $wdSelect->selectByVisibleText($opt);
                $matched = true;
            } catch (NoSuchElementException $e) {
            }
        }
        if ($matched) {
            return;
        }
        foreach ($option as $opt) {
            try {
                $wdSelect->selectByValue($opt);
                $matched = true;
            } catch (NoSuchElementException $e) {
            }
        }
        if ($matched) {
            return;
        }

        // partially matching
        foreach ($option as $opt) {
            try {
                $optElement = $el->findElement(WebDriverBy::xpath('//option [contains (., "' . $opt . '")]'));
                $matched = true;
                if (!$optElement->isSelected()) {
                    $optElement->click();
                }
            } catch (NoSuchElementException $e) {
            }
        }
        if ($matched) {
            return;
        }
        throw new ElementNotFound(json_encode($option), "Option inside $select matched by name or value");
    }

    public function _initializeSession()
    {
        $this->webDriver = RemoteWebDriver::create($this->wd_host, $this->capabilities);
        $this->webDriver->manage()->timeouts()->implicitlyWait($this->config['wait']);
    }

    public function _loadSession($session)
    {
        $this->webDriver = $session;
    }

    public function _backupSession()
    {
        return $this->webDriver;
    }

    public function _closeSession($webdriver)
    {
        $webdriver->close();
    }

    /*
     * Unselect an option in the given select box.
     *
     * @param $select
     * @param $option
     */
    public function unselectOption($select, $option)
    {
        $el = $this->findField($select);

        $wdSelect = new WebDriverSelect($el);

        if (!is_array($option)) {
            $option = [$option];
        }

        $matched = false;

        foreach ($option as $opt) {
            try {
                $wdSelect->deselectByVisibleText($opt);
                $matched = true;
            } catch (NoSuchElementException $e) {
            }

            try {
                $wdSelect->deselectByValue($opt);
                $matched = true;
            } catch (NoSuchElementException $e) {
            }

        }

        if ($matched) {
            return;
        }
        throw new ElementNotFound(json_encode($option), "Option inside $select matched by name or value");
    }

    /**
     * @param $context
     * @param $radioOrCheckbox
     * @param bool $byValue
     * @return mixed|null
     */
    protected function findCheckable($context, $radioOrCheckbox, $byValue = false)
    {
        if ($radioOrCheckbox instanceof WebDriverElement) {
            return $radioOrCheckbox;
        }
        if (is_array($radioOrCheckbox) or ($radioOrCheckbox instanceof WebDriverBy)) {
            return $this->matchFirstOrFail($this->webDriver, $radioOrCheckbox);
        }

        $locator = Crawler::xpathLiteral($radioOrCheckbox);
        if ($context instanceof WebDriverElement && $context->getTagName() === 'input') {
            $contextType = $context->getAttribute('type');
            if (!in_array($contextType, ['checkbox', 'radio'], true)) {
                return null;
            }
            $nameLiteral = Crawler::xPathLiteral($context->getAttribute('name'));
            $typeLiteral = Crawler::xPathLiteral($contextType);
            $inputLocatorFragment = "input[@type = $typeLiteral][@name = $nameLiteral]";
            $xpath = Locator::combine(
                "ancestor::form//{$inputLocatorFragment}[(@id = ancestor::form//label[contains(normalize-space(string(.)), $locator)]/@for) or @placeholder = $locator]",
                "ancestor::form//label[contains(normalize-space(string(.)), $locator)]//{$inputLocatorFragment}"
            );
            if ($byValue) {
                $xpath = Locator::combine($xpath, "ancestor::form//{$inputLocatorFragment}[@value = $locator]");
            }
        } else {
            $xpath = Locator::combine(
                "//input[@type = 'checkbox' or @type = 'radio'][(@id = //label[contains(normalize-space(string(.)), $locator)]/@for) or @placeholder = $locator]",
                "//label[contains(normalize-space(string(.)), $locator)]//input[@type = 'radio' or @type = 'checkbox']"
            );
            if ($byValue) {
                $xpath = Locator::combine($xpath, "//input[@type = 'checkbox' or @type = 'radio'][@value = $locator]");
            }
        }
        $els = $context->findElements(WebDriverBy::xpath($xpath));
        if (count($els)) {
            return reset($els);
        }
        $els = $context->findElements(WebDriverBy::xpath(str_replace('ancestor::form', '', $xpath)));
        if (count($els)) {
            return reset($els);
        }
        $els = $this->match($context, $radioOrCheckbox);
        if (count($els)) {
            return reset($els);
        }
        return null;
    }

    protected function matchCheckables($selector)
    {
        $els = $this->match($this->webDriver, $selector);
        if (!count($els)) {
            throw new ElementNotFound($selector, "Element containing radio by CSS or XPath");
        }
        return $els;
    }

    public function checkOption($option)
    {
        $field = $this->findCheckable($this->webDriver, $option);
        if (!$field) {
            throw new ElementNotFound($option, "Checkbox or Radio by Label or CSS or XPath");
        }
        if ($field->isSelected()) {
            return;
        }
        $field->click();
    }

    public function uncheckOption($option)
    {
        $field = $this->findCheckable($this->webDriver, $option);
        if (!$field) {
            throw new ElementNotFound($option, "Checkbox by Label or CSS or XPath");
        }
        if (!$field->isSelected()) {
            return;
        }
        $field->click();
    }

    public function fillField($field, $value)
    {
        $el = $this->findField($field);
        $el->clear();
        $el->sendKeys($value);
    }

    public function attachFile($field, $filename)
    {
        $el = $this->findField($field);
        // in order to be compatible on different OS
        $filePath = realpath(codecept_data_dir() . $filename);
        if (!is_readable($filePath)) {
            throw new \InvalidArgumentException("file not found or not readable: $filePath");
        }
        // in order for remote upload to be enabled
        $el->setFileDetector(new LocalFileDetector());

        // skip file detector for phantomjs
        if ($this->isPhantom()) {
            $el->setFileDetector(new UselessFileDetector());
        }
        $el->sendKeys($filePath);
    }

    /**
     * Grabs all visible text from the current page.
     *
     * @return string
     */
    public function getVisibleText()
    {
        $els = $this->webDriver->findElements(WebDriverBy::cssSelector('body'));
        if (count($els)) {
            return $els[0]->getText();
        }

        return "";
    }

    public function grabTextFrom($cssOrXPathOrRegex)
    {
        $els = $this->match($this->webDriver, $cssOrXPathOrRegex, false);
        if (count($els)) {
            return $els[0]->getText();
        }
        if (@preg_match($cssOrXPathOrRegex, $this->webDriver->getPageSource(), $matches)) {
            return $matches[1];
        }
        throw new ElementNotFound($cssOrXPathOrRegex, 'CSS or XPath or Regex');
    }

    public function grabAttributeFrom($cssOrXpath, $attribute)
    {
        $el = $this->matchFirstOrFail($this->webDriver, $cssOrXpath);
        return $el->getAttribute($attribute);
    }

    public function grabValueFrom($field)
    {
        $el = $this->findField($field);
        // value of multiple select is the value of the first selected option
        if ($el->getTagName() == 'select') {
            $select = new WebDriverSelect($el);
            return $select->getFirstSelectedOption()->getAttribute('value');
        }
        return $el->getAttribute('value');
    }

    public function grabMultiple($cssOrXpath, $attribute = null)
    {
        $els = $this->match($this->webDriver, $cssOrXpath);
        return array_map(
            function (WebDriverElement $e) use ($attribute) {
                if ($attribute) {
                    return $e->getAttribute($attribute);
                }
                return $e->getText();
            }, $els
        );
    }


    protected function filterByAttributes($els, array $attributes)
    {
        foreach ($attributes as $attr => $value) {
            $els = array_filter(
                $els,
                function (WebDriverElement $el) use ($attr, $value) {
                    return $el->getAttribute($attr) == $value;
                }
            );
        }
        return $els;
    }

    public function seeElement($selector, $attributes = [])
    {
        $els = $this->matchVisible($selector);
        $els = $this->filterByAttributes($els, $attributes);
        $this->assertNotEmpty($els);
    }

    public function dontSeeElement($selector, $attributes = [])
    {
        $els = $this->matchVisible($selector);
        $els = $this->filterByAttributes($els, $attributes);
        $this->assertEmpty($els);
    }

    /**
     * Checks that the given element exists on the page, even it is invisible.
     *
     * ``` php
     * <?php
     * $I->seeElementInDOM('//form/input[type=hidden]');
     * ?>
     * ```
     *
     * @param $selector
     */
    public function seeElementInDOM($selector, $attributes = [])
    {
        $els = $this->match($this->webDriver, $selector);
        $els = $this->filterByAttributes($els, $attributes);
        $this->assertNotEmpty($els);
    }


    /**
     * Opposite of `seeElementInDOM`.
     *
     * @param $selector
     */
    public function dontSeeElementInDOM($selector, $attributes = [])
    {
        $els = $this->match($this->webDriver, $selector);
        $els = $this->filterByAttributes($els, $attributes);
        $this->assertEmpty($els);
    }

    public function seeNumberOfElements($selector, $expected)
    {
        $counted = count($this->matchVisible($selector));
        if (is_array($expected)) {
            list($floor, $ceil) = $expected;
            $this->assertTrue(
                $floor <= $counted && $ceil >= $counted,
                'Number of elements counted differs from expected range'
            );
        } else {
            $this->assertEquals(
                $expected,
                $counted,
                'Number of elements counted differs from expected number'
            );
        }
    }

    public function seeNumberOfElementsInDOM($selector, $expected)
    {
        $counted = count($this->match($this->webDriver, $selector));
        if (is_array($expected)) {
            list($floor, $ceil) = $expected;
            $this->assertTrue(
                $floor <= $counted && $ceil >= $counted,
                'Number of elements counted differs from expected range'
            );
        } else {
            $this->assertEquals(
                $expected,
                $counted,
                'Number of elements counted differs from expected number'
            );
        }
    }

    public function seeOptionIsSelected($selector, $optionText)
    {
        $el = $this->findField($selector);
        if ($el->getTagName() !== 'select') {
            $els = $this->matchCheckables($selector);
            foreach ($els as $k => $el) {
                $els[$k] = $this->findCheckable($el, $optionText, true);
            }
            $this->assertNotEmpty(
                array_filter(
                    $els,
                    function ($e) {
                        return $e && $e->isSelected();
                    }
                )
            );
            return;
        }
        $select = new WebDriverSelect($el);
        $this->assertNodesContain($optionText, $select->getAllSelectedOptions(), 'option');
    }

    public function dontSeeOptionIsSelected($selector, $optionText)
    {
        $el = $this->findField($selector);
        if ($el->getTagName() !== 'select') {
            $els = $this->matchCheckables($selector);
            foreach ($els as $k => $el) {
                $els[$k] = $this->findCheckable($el, $optionText, true);
            }
            $this->assertEmpty(
                array_filter(
                    $els,
                    function ($e) {
                        return $e && $e->isSelected();
                    }
                )
            );
            return;
        }
        $select = new WebDriverSelect($el);
        $this->assertNodesNotContain($optionText, $select->getAllSelectedOptions(), 'option');
    }

    public function seeInTitle($title)
    {
        $this->assertContains($title, $this->webDriver->getTitle());
    }

    public function dontSeeInTitle($title)
    {
        $this->assertNotContains($title, $this->webDriver->getTitle());
    }

    /**
     * Accepts the active JavaScript native popup window, as created by `window.alert`|`window.confirm`|`window.prompt`.
     * Don't confuse popups with modal windows, as created by [various libraries](http://jster.net/category/windows-modals-popups).
     */
    public function acceptPopup()
    {
        if ($this->isPhantom()) {
            throw new ModuleException($this, 'PhantomJS does not support working with popups');
        }
        $this->webDriver->switchTo()->alert()->accept();
    }

    /**
     * Dismisses the active JavaScript popup, as created by `window.alert`|`window.confirm`|`window.prompt`.
     */
    public function cancelPopup()
    {
        if ($this->isPhantom()) {
            throw new ModuleException($this, 'PhantomJS does not support working with popups');
        }
        $this->webDriver->switchTo()->alert()->dismiss();
    }

    /**
     * Checks that the active JavaScript popup, as created by `window.alert`|`window.confirm`|`window.prompt`, contains the given string.
     *
     * @param $text
     */
    public function seeInPopup($text)
    {
        if ($this->isPhantom()) {
            throw new ModuleException($this, 'PhantomJS does not support working with popups');
        }
        $this->assertContains($text, $this->webDriver->switchTo()->alert()->getText());
    }

    /**
     * Enters text into a native JavaScript prompt popup, as created by `window.prompt`.
     *
     * @param $keys
     */
    public function typeInPopup($keys)
    {
        if ($this->isPhantom()) {
            throw new ModuleException($this, 'PhantomJS does not support working with popups');
        }
        $this->webDriver->switchTo()->alert()->sendKeys($keys);
    }

    /**
     * Reloads the current page.
     */
    public function reloadPage()
    {
        $this->webDriver->navigate()->refresh();
    }

    /**
     * Moves back in history.
     */
    public function moveBack()
    {
        $this->webDriver->navigate()->back();
        $this->debug($this->_getCurrentUri());
    }

    /**
     * Moves forward in history.
     */
    public function moveForward()
    {
        $this->webDriver->navigate()->forward();
        $this->debug($this->_getCurrentUri());
    }

    protected function getSubmissionFormFieldName($name)
    {
        if (substr($name, -2) === '[]') {
            return substr($name, 0, -2);
        }
        return $name;
    }

    /**
     * Submits the given form on the page, optionally with the given form
     * values.  Give the form fields values as an array. Note that hidden fields
     * can't be accessed.
     *
     * Skipped fields will be filled by their values from the page.
     * You don't need to click the 'Submit' button afterwards.
     * This command itself triggers the request to form's action.
     *
     * You can optionally specify what button's value to include
     * in the request with the last parameter as an alternative to
     * explicitly setting its value in the second parameter, as
     * button values are not otherwise included in the request.
     *
     * Examples:
     *
     * ``` php
     * <?php
     * $I->submitForm('#login', [
     *     'login' => 'davert',
     *     'password' => '123456'
     * ]);
     * // or
     * $I->submitForm('#login', [
     *     'login' => 'davert',
     *     'password' => '123456'
     * ], 'submitButtonName');
     *
     * ```
     *
     * For example, given this sample "Sign Up" form:
     *
     * ``` html
     * <form action="/sign_up">
     *     Login:
     *     <input type="text" name="user[login]" /><br/>
     *     Password:
     *     <input type="password" name="user[password]" /><br/>
     *     Do you agree to our terms?
     *     <input type="checkbox" name="user[agree]" /><br/>
     *     Select pricing plan:
     *     <select name="plan">
     *         <option value="1">Free</option>
     *         <option value="2" selected="selected">Paid</option>
     *     </select>
     *     <input type="submit" name="submitButton" value="Submit" />
     * </form>
     * ```
     *
     * You could write the following to submit it:
     *
     * ``` php
     * <?php
     * $I->submitForm(
     *     '#userForm',
     *     [
     *         'user[login]' => 'Davert',
     *         'user[password]' => '123456',
     *         'user[agree]' => true
     *     ],
     *     'submitButton'
     * );
     * ```
     * Note that "2" will be the submitted value for the "plan" field, as it is
     * the selected option.
     *
     * Also note that this differs from PhpBrowser, in that
     * ```'user' => [ 'login' => 'Davert' ]``` is not supported at the moment.
     * Named array keys *must* be included in the name as above.
     *
     * Pair this with seeInFormFields for quick testing magic.
     *
     * ``` php
     * <?php
     * $form = [
     *      'field1' => 'value',
     *      'field2' => 'another value',
     *      'checkbox1' => true,
     *      // ...
     * ];
     * $I->submitForm('//form[@id=my-form]', $form, 'submitButton');
     * // $I->amOnPage('/path/to/form-page') may be needed
     * $I->seeInFormFields('//form[@id=my-form]', $form);
     * ?>
     * ```
     *
     * Parameter values must be set to arrays for multiple input fields
     * of the same name, or multi-select combo boxes.  For checkboxes,
     * either the string value can be used, or boolean values which will
     * be replaced by the checkbox's value in the DOM.
     *
     * ``` php
     * <?php
     * $I->submitForm('#my-form', [
     *      'field1' => 'value',
     *      'checkbox' => [
     *          'value of first checkbox',
     *          'value of second checkbox,
     *      ],
     *      'otherCheckboxes' => [
     *          true,
     *          false,
     *          false
     *      ],
     *      'multiselect' => [
     *          'first option value',
     *          'second option value'
     *      ]
     * ]);
     * ?>
     * ```
     *
     * Mixing string and boolean values for a checkbox's value is not supported
     * and may produce unexpected results.
     *
     * Field names ending in "[]" must be passed without the trailing square
     * bracket characters, and must contain an array for its value.  This allows
     * submitting multiple values with the same name, consider:
     *
     * ```php
     * $I->submitForm('#my-form', [
     *     'field[]' => 'value',
     *     'field[]' => 'another value', // 'field[]' is already a defined key
     * ]);
     * ```
     *
     * The solution is to pass an array value:
     *
     * ```php
     * // this way both values are submitted
     * $I->submitForm('#my-form', [
     *     'field' => [
     *         'value',
     *         'another value',
     *     ]
     * ]);
     * ```
     * @param $selector
     * @param $params
     * @param $button
     */
    public function submitForm($selector, array $params, $button = null)
    {
        $form = $this->match($this->webDriver, $selector);
        if (empty($form)) {
            throw new ElementNotFound($selector, "Form via CSS or XPath");
        }
        $form = reset($form);

        $fields = $form->findElements(WebDriverBy::cssSelector('input:enabled,textarea:enabled,select:enabled,input[type=hidden]'));
        foreach ($fields as $field) {
            $fieldName = $this->getSubmissionFormFieldName($field->getAttribute('name'));
            if (!isset($params[$fieldName])) {
                continue;
            }
            $value = $params[$fieldName];
            if (is_array($value) && $field->getTagName() !== 'select') {
                if ($field->getAttribute('type') === 'checkbox' || $field->getAttribute('type') === 'radio') {
                    $found = false;
                    foreach ($value as $index => $val) {
                        if (!is_bool($val) && $val === $field->getAttribute('value')) {
                            array_splice($params[$fieldName], $index, 1);
                            $value = $val;
                            $found = true;
                            break;
                        }
                    }
                    if (!$found && !empty($value) && is_bool(reset($value))) {
                        $value = array_pop($params[$fieldName]);
                    }
                } else {
                    $value = array_pop($params[$fieldName]);
                }
            }

            if ($field->getAttribute('type') === 'checkbox' || $field->getAttribute('type') === 'radio') {
                if ($value === true || $value === $field->getAttribute('value')) {
                    $this->checkOption($field);
                } else {
                    $this->uncheckOption($field);
                }
            } elseif ($field->getAttribute('type') === 'button' || $field->getAttribute('type') === 'submit') {
                continue;
            } elseif ($field->getTagName() === 'select') {
                $this->selectOption($field, $value);
            } else {
                $this->fillField($field, $value);
            }
        }

        $this->debugSection(
            'Uri',
            $form->getAttribute('action') ? $form->getAttribute('action') : $this->_getCurrentUri()
        );
        $this->debugSection('Method', $form->getAttribute('method') ? $form->getAttribute('method') : 'GET');
        $this->debugSection('Parameters', json_encode($params));

        $submitted = false;
        if (!empty($button)) {
            $els = $form->findElements(WebDriverBy::name($button));
            if (!empty($els)) {
                $el = reset($els);
                $el->click();
                $submitted = true;
            }
        }

        if (!$submitted) {
            $form->submit();
        }

        $this->debugSection('Page', $this->_getCurrentUri());
    }

    /**
     * Waits up to $timeout seconds for the given element to change.
     * Element "change" is determined by a callback function which is called repeatedly until the return value evaluates to true.
     *
     * ``` php
     * <?php
     * use \Facebook\WebDriver\WebDriverElement
     * $I->waitForElementChange('#menu', function(WebDriverElement $el) {
     *     return $el->isDisplayed();
     * }, 100);
     * ?>
     * ```
     *
     * @param $element
     * @param \Closure $callback
     * @param int $timeout seconds
     * @throws \Codeception\Exception\ElementNotFound
     */
    public function waitForElementChange($element, \Closure $callback, $timeout = 30)
    {
        $el = $this->matchFirstOrFail($this->webDriver, $element);
        $checker = function () use ($el, $callback) {
            return $callback($el);
        };
        $this->webDriver->wait($timeout)->until($checker);
    }

    /**
     * Waits up to $timeout seconds for an element to appear on the page.
     * If the element doesn't appear, a timeout exception is thrown.
     *
     * ``` php
     * <?php
     * $I->waitForElement('#agree_button', 30); // secs
     * $I->click('#agree_button');
     * ?>
     * ```
     *
     * @param $element
     * @param int $timeout seconds
     * @throws \Exception
     */
    public function waitForElement($element, $timeout = 10)
    {
        $condition = WebDriverExpectedCondition::presenceOfElementLocated($this->getLocator($element));
        $this->webDriver->wait($timeout)->until($condition);
    }

    /**
     * Waits up to $timeout seconds for the given element to be visible on the page.
     * If element doesn't appear, a timeout exception is thrown.
     *
     * ``` php
     * <?php
     * $I->waitForElementVisible('#agree_button', 30); // secs
     * $I->click('#agree_button');
     * ?>
     * ```
     *
     * @param $element
     * @param int $timeout seconds
     * @throws \Exception
     */
    public function waitForElementVisible($element, $timeout = 10)
    {
        $condition = WebDriverExpectedCondition::visibilityOfElementLocated($this->getLocator($element));
        $this->webDriver->wait($timeout)->until($condition);
    }

    /**
     * Waits up to $timeout seconds for the given element to become invisible.
     * If element stays visible, a timeout exception is thrown.
     *
     * ``` php
     * <?php
     * $I->waitForElementNotVisible('#agree_button', 30); // secs
     * ?>
     * ```
     *
     * @param $element
     * @param int $timeout seconds
     * @throws \Exception
     */
    public function waitForElementNotVisible($element, $timeout = 10)
    {
        $condition = WebDriverExpectedCondition::invisibilityOfElementLocated($this->getLocator($element));
        $this->webDriver->wait($timeout)->until($condition);
    }

    /**
     * Waits up to $timeout seconds for the given string to appear on the page.
     * Can also be passed a selector to search in.
     * If the given text doesn't appear, a timeout exception is thrown.
     *
     * ``` php
     * <?php
     * $I->waitForText('foo', 30); // secs
     * $I->waitForText('foo', 30, '.title'); // secs
     * ?>
     * ```
     *
     * @param string $text
     * @param int $timeout seconds
     * @param null $selector
     * @throws \Exception
     */
    public function waitForText($text, $timeout = 10, $selector = null)
    {
        if (!$selector) {
            $condition = WebDriverExpectedCondition::textToBePresentInElement(WebDriverBy::xpath('//body'), $text);
            $this->webDriver->wait($timeout)->until($condition);
            return;
        }

        $condition = WebDriverExpectedCondition::textToBePresentInElement($this->getLocator($selector), $text);
        $this->webDriver->wait($timeout)->until($condition);
    }

    /**
     * Wait for $timeout seconds.
     *
     * @param int $timeout secs
     * @throws \Codeception\Exception\TestRuntimeException
     */
    public function wait($timeout)
    {
        if ($timeout >= 1000) {
            throw new TestRuntimeException(
                "
                Waiting for more then 1000 seconds: 16.6667 mins\n
                Please note that wait method accepts number of seconds as parameter."
            );
        }
        sleep($timeout);
    }

    /**
     * Low-level API method.
     * If Codeception commands are not enough, this allows you to use Selenium WebDriver methods directly:
     *
     * ``` php
     * $I->executeInSelenium(function(\Facebook\WebDriver\Remote\RemoteWebDriver $webdriver) {
     *   $webdriver->get('http://google.com');
     * });
     * ```
     *
     * This runs in the context of the [RemoteWebDriver class](https://github.com/facebook/php-webdriver/blob/master/lib/remote/RemoteWebDriver.php).
     * Try not to use this command on a regular basis.
     * If Codeception lacks a feature you need, please implement it and submit a patch.
     *
     * @param callable $function
     */
    public function executeInSelenium(\Closure $function)
    {
        return $function($this->webDriver);
    }

    /**
     * Switch to another window identified by name.
     *
     * The window can only be identified by name. If the $name parameter is blank, the parent window will be used.
     *
     * Example:
     * ``` html
     * <input type="button" value="Open window" onclick="window.open('http://example.com', 'another_window')">
     * ```
     *
     * ``` php
     * <?php
     * $I->click("Open window");
     * # switch to another window
     * $I->switchToWindow("another_window");
     * # switch to parent window
     * $I->switchToWindow();
     * ?>
     * ```
     *
     * If the window has no name, the only way to access it is via the `executeInSelenium()` method, like so:
     *
     * ``` php
     * <?php
     * $I->executeInSelenium(function (\Facebook\WebDriver\Remote\RemoteWebDriver $webdriver) {
     *      $handles=$webdriver->getWindowHandles();
     *      $last_window = end($handles);
     *      $webdriver->switchTo()->window($last_window);
     * });
     * ?>
     * ```
     *
     * @param string|null $name
     */
    public function switchToWindow($name = null)
    {
        $this->webDriver->switchTo()->window($name);
    }

    /**
     * Switch to another frame on the page.
     *
     * Example:
     * ``` html
     * <iframe name="another_frame" src="http://example.com">
     *
     * ```
     *
     * ``` php
     * <?php
     * # switch to iframe
     * $I->switchToIFrame("another_frame");
     * # switch to parent page
     * $I->switchToIFrame();
     *
     * ```
     *
     * @param string|null $name
     */
    public function switchToIFrame($name = null)
    {
        if (is_null($name)) {
            $this->webDriver->switchTo()->defaultContent();
        } else {
            $this->webDriver->switchTo()->frame($name);
        }
    }

    /**
     * Executes JavaScript and waits up to $timeout seconds for it to return true.
     *
     * In this example we will wait up to 60 seconds for all jQuery AJAX requests to finish.
     *
     * ``` php
     * <?php
     * $I->waitForJS("return $.active == 0;", 60);
     * ?>
     * ```
     *
     * @param string $script
     * @param int $timeout seconds
     */
    public function waitForJS($script, $timeout = 5)
    {
        $condition = function ($wd) use ($script) {
            return $wd->executeScript($script);
        };
        $this->webDriver->wait($timeout)->until($condition);

    }

    /**
     * Executes custom JavaScript.
     *
     * This example uses jQuery to get a value and assigns that value to a PHP variable:
     *
     * ```php
     * <?php
     * $myVar = $I->executeJS('return $("#myField").val()');
     * ?>
     * ```
     *
     * @param $script
     * @return mixed
     */
    public function executeJS($script)
    {
        return $this->webDriver->executeScript($script);
    }

    /**
     * Maximizes the current window.
     */
    public function maximizeWindow()
    {
        $this->webDriver->manage()->window()->maximize();
    }

    /**
     * Performs a simple mouse drag-and-drop operation.
     *
     * ``` php
     * <?php
     * $I->dragAndDrop('#drag', '#drop');
     * ?>
     * ```
     *
     * @param string $source (CSS ID or XPath)
     * @param string $target (CSS ID or XPath)
     */
    public function dragAndDrop($source, $target)
    {
        $snodes = $this->matchFirstOrFail($this->webDriver, $source);
        $tnodes = $this->matchFirstOrFail($this->webDriver, $target);

        $action = new WebDriverActions($this->webDriver);
        $action->dragAndDrop($snodes, $tnodes)->perform();
    }

    /**
     * Move mouse over the first element matched by the given locator.
     * If the second and third parameters are given, then the mouse is moved to an offset of the element's top-left corner.
     * Otherwise, the mouse is moved to the center of the element.
     *
     * ``` php
     * <?php
     * $I->moveMouseOver(['css' => '.checkout'], 20, 50);
     * ?>
     * ```
     *
     * @param string $cssOrXPath css or xpath of the web element
     * @param int $offsetX
     * @param int $offsetY
     *
     * @throws \Codeception\Exception\ElementNotFound
     */
    public function moveMouseOver($cssOrXPath, $offsetX = null, $offsetY = null)
    {
        $el = $this->matchFirstOrFail($this->webDriver, $cssOrXPath);
        $this->webDriver->getMouse()->mouseMove($el->getCoordinates(), $offsetX, $offsetY);
    }

    /**
     * Performs contextual click with the right mouse button on an element.
     *
     * @param $cssOrXPath
     * @throws \Codeception\Exception\ElementNotFound
     */
    public function clickWithRightButton($cssOrXPath)
    {
        $el = $this->matchFirstOrFail($this->webDriver, $cssOrXPath);
        $this->webDriver->getMouse()->contextClick($el->getCoordinates());
    }

    /**
     * Pauses test execution in debug mode.
     * To proceed test press "ENTER" in console.
     *
     * This method is useful while writing tests, since it allows you to inspect the current page in the middle of a test case.
     */
    public function pauseExecution()
    {
        Debug::pause();
    }

    /**
     * Performs a double-click on an element matched by CSS or XPath.
     *
     * @param $cssOrXPath
     * @throws \Codeception\Exception\ElementNotFound
     */
    public function doubleClick($cssOrXPath)
    {
        $el = $this->matchFirstOrFail($this->webDriver, $cssOrXPath);
        $this->webDriver->getMouse()->doubleClick($el->getCoordinates());
    }

    /**
     * @param $page
     * @param $selector
     * @param bool $throwMalformed
     * @return array
     */
    protected function match($page, $selector, $throwMalformed = true)
    {
        if (is_array($selector)) {
            try {
                return $page->findElements($this->getStrictLocator($selector));
            } catch (InvalidSelectorException $e) {
                throw new MalformedLocatorException(key($selector) . ' => ' . reset($selector), "Strict locator");
            } catch (InvalidElementStateException $e) {
                if ($this->isPhantom() and $e->getResults()['status'] == 12) {
                    throw new MalformedLocatorException(key($selector) . ' => ' . reset($selector), "Strict locator ".$e->getCode());
                }
            }
        }
        if ($selector instanceof WebDriverBy) {
            try {
                return $page->findElements($selector);
            } catch (InvalidSelectorException $e) {
                throw new MalformedLocatorException(sprintf("WebDriverBy::%s('%s')", $selector->getMechanism(), $selector->getValue()), 'WebDriver');
            }
        }
        $isValidLocator = false;
        $nodes = [];
        try {
            if (Locator::isID($selector)) {
                $isValidLocator = true;
                $nodes = $page->findElements(WebDriverBy::id(substr($selector, 1)));
            }
            if (empty($nodes) and Locator::isCSS($selector)) {
                $isValidLocator = true;
                $nodes = $page->findElements(WebDriverBy::cssSelector($selector));
            }
            if (empty($nodes) and Locator::isXPath($selector)) {
                $isValidLocator = true;
                $nodes = $page->findElements(WebDriverBy::xpath($selector));
            }
        } catch (InvalidSelectorException $e) {
            throw new MalformedLocatorException($selector);
        }
        if (!$isValidLocator and $throwMalformed) {
            throw new MalformedLocatorException($selector);
        }
        return $nodes;
    }

    /**
     * @param array $by
     * @return WebDriverBy
     */
    protected function getStrictLocator(array $by)
    {
        $type = key($by);
        $locator = $by[$type];
        switch ($type) {
            case 'id':
                return WebDriverBy::id($locator);
            case 'name':
                return WebDriverBy::name($locator);
            case 'css':
                return WebDriverBy::cssSelector($locator);
            case 'xpath':
                return WebDriverBy::xpath($locator);
            case 'link':
                return WebDriverBy::linkText($locator);
            case 'class':
                return WebDriverBy::className($locator);
            default:
                throw new MalformedLocatorException(
                    "$by => $locator",
                    "Strict locator can be either xpath, css, id, link, class, name: "
                );
        }
    }

    /**
     * @param $page
     * @param $selector
     * @return WebDriverElement
     * @throws \Codeception\Exception\ElementNotFound
     */
    protected function matchFirstOrFail($page, $selector)
    {
        $els = $this->match($page, $selector);
        if (!count($els)) {
            throw new ElementNotFound($selector, "CSS or XPath");
        }
        return reset($els);
    }

    /**
     * Presses the given key on the given element.
     * To specify a character and modifier (e.g. ctrl, alt, shift, meta), pass an array for $char with
     * the modifier as the first element and the character as the second.
     * For special keys use key constants from WebDriverKeys class.
     *
     * ``` php
     * <?php
     * // <input id="page" value="old" />
     * $I->pressKey('#page','a'); // => olda
     * $I->pressKey('#page',array('ctrl','a'),'new'); //=> new
     * $I->pressKey('#page',array('shift','111'),'1','x'); //=> old!!!1x
     * $I->pressKey('descendant-or-self::*[@id='page']','u'); //=> oldu
     * $I->pressKey('#name', array('ctrl', 'a'), \Facebook\WebDriver\WebDriverKeys::DELETE); //=>''
     * ?>
     * ```
     *
     * @param $element
     * @param $char Can be char or array with modifier. You can provide several chars.
     * @throws \Codeception\Exception\ElementNotFound
     */
    public function pressKey($element, $char)
    {
        $el = $this->matchFirstOrFail($this->webDriver, $element);
        $args = func_get_args();
        array_shift($args);
        $keys = [];
        foreach ($args as $key) {
            $keys[] = $this->convertKeyModifier($key);
        }
        $el->sendKeys($keys);
    }

    protected function convertKeyModifier($keys)
    {
        if (!is_array($keys)) {
            return $keys;
        }
        if (!isset($keys[1])) {
            return $keys;
        }
        list($modifier, $key) = $keys;

        switch ($modifier) {
            case 'ctrl':
            case 'control':
                return [WebDriverKeys::CONTROL, $key];
            case 'alt':
                return [WebDriverKeys::ALT, $key];
            case 'shift':
                return [WebDriverKeys::SHIFT, $key];
            case 'meta':
                return [WebDriverKeys::META, $key];
        }
        return $keys;
    }

    protected function assertNodesContain($text, $nodes, $selector = null)
    {
        $this->assertThat($nodes, new WebDriverConstraint($text, $this->_getCurrentUri()), $selector);
    }

    protected function assertNodesNotContain($text, $nodes, $selector = null)
    {
        $this->assertThat($nodes, new WebDriverConstraintNot($text, $this->_getCurrentUri()), $selector);
    }

    protected function assertPageContains($needle, $message = '')
    {
        $this->assertThat(
            htmlspecialchars_decode($this->getVisibleText()),
            new PageConstraint($needle, $this->_getCurrentUri()),
            $message
        );
    }

    protected function assertPageNotContains($needle, $message = '')
    {
        $this->assertThatItsNot(
            htmlspecialchars_decode($this->getVisibleText()),
            new PageConstraint($needle, $this->_getCurrentUri()),
            $message
        );
    }

    protected function assertPageSourceContains($needle, $message = '')
    {
        $this->assertThat(
            $this->webDriver->getPageSource(),
            new PageConstraint($needle, $this->_getCurrentUri()),
            $message
        );
    }

    protected function assertPageSourceNotContains($needle, $message = '')
    {
        $this->assertThatItsNot(
            $this->webDriver->getPageSource(),
            new PageConstraint($needle, $this->_getCurrentUri()),
            $message
        );
    }

    /**
     * Append the given text to the given element.
     * Can also add a selection to a select box.
     *
     * ``` php
     * <?php
     * $I->appendField('#mySelectbox', 'SelectValue');
     * $I->appendField('#myTextField', 'appended');
     * ?>
     * ```
     *
     * @param string $field
     * @param string $value
     * @throws \Codeception\Exception\ElementNotFound
     */
    public function appendField($field, $value)
    {
        $el = $this->findField($field);

        switch ($el->getTagName()) {

            //Multiple select
            case "select":
                $matched = false;
                $wdSelect = new WebDriverSelect($el);
                try {
                    $wdSelect->selectByVisibleText($value);
                    $matched = true;
                } catch (NoSuchElementException $e) {
                }

                try {
                    $wdSelect->selectByValue($value);
                    $matched = true;
                } catch (NoSuchElementException $e) {
                }
                if ($matched) {
                    return;
                }

                throw new ElementNotFound(json_encode($value), "Option inside $field matched by name or value");
                break;
            case "textarea":
                $el->sendKeys($value);
                return;
                break;
            case "div": //allows for content editable divs
                $el->sendKeys(WebDriverKeys::END);
                $el->sendKeys($value);
                return;
                break;
            //Text, Checkbox, Radio
            case "input":
                $type = $el->getAttribute('type');

                if ($type == 'checkbox') {
                    //Find by value or css,id,xpath
                    $field = $this->findCheckable($this->webDriver, $value, true);
                    if (!$field) {
                        throw new ElementNotFound($value, "Checkbox or Radio by Label or CSS or XPath");
                    }
                    if ($field->isSelected()) {
                        return;
                    }
                    $field->click();
                    return;
                } elseif ($type == 'radio') {
                    $this->selectOption($field, $value);
                    return;
                } else {
                    $el->sendKeys($value);
                    return;
                }
                break;
            default:
        }

        throw new ElementNotFound($field, "Field by name, label, CSS or XPath");
    }

    /**
     * @param $selector
     * @return array
     */
    protected function matchVisible($selector)
    {
        $els = $this->match($this->webDriver, $selector);
        $nodes = array_filter(
            $els,
            function (WebDriverElement $el) {
                return $el->isDisplayed();
            }
        );
        return $nodes;
    }

    /**
     * @param $selector
     * @return WebDriverBy
     * @throws \InvalidArgumentException
     */
    protected function getLocator($selector)
    {
        if ($selector instanceof WebDriverBy) {
            return $selector;
        }
        if (is_array($selector)) {
            return $this->getStrictLocator($selector);
        }
        if (Locator::isID($selector)) {
            return WebDriverBy::id(substr($selector, 1));
        }
        if (Locator::isCSS($selector)) {
            return WebDriverBy::cssSelector($selector);
        }
        if (Locator::isXPath($selector)) {
            return WebDriverBy::xpath($selector);
        }
        throw new \InvalidArgumentException("Only CSS or XPath allowed");
    }

    /**
     * @param string $name
     */
    public function saveSessionSnapshot($name)
    {
        $this->sessionSnapshots[$name] = [];

        foreach ($this->webDriver->manage()->getCookies() as $cookie) {
            if ($this->cookieDomainMatchesConfigUrl($cookie)) {
                $this->sessionSnapshots[$name][] = $cookie;
            }
        }

        $this->debugSection('Snapshot', "Saved \"$name\" session snapshot");
    }

    /**
     * @param string $name
     * @return bool
     */
    public function loadSessionSnapshot($name)
    {
        if (!isset($this->sessionSnapshots[$name])) {
            return false;
        }
        foreach ($this->sessionSnapshots[$name] as $cookie) {
            $this->webDriver->manage()->addCookie($cookie);
        }
        $this->debugSection('Snapshot', "Restored \"$name\" session snapshot");
        return true;
    }

    /**
     * Check if the cookie domain matches the config URL.
     *
     * @param array $cookie
     * @return bool
     */
    private function cookieDomainMatchesConfigUrl(array $cookie)
    {
        if (!array_key_exists('domain', $cookie)) {
            return true;
        }

        $setCookie = new SetCookie();
        $setCookie->setDomain($cookie['domain']);

        return $setCookie->matchesDomain(parse_url($this->config['url'], PHP_URL_HOST));
    }

    /**
     * @return bool
     */
    protected function isPhantom()
    {
        return strpos($this->config['browser'], 'phantom') === 0;
    }

    /**
     * Move to the middle of the given element matched by the given locator.
     * Extra shift, calculated from the top-left corner of the element, can be set by passing $offsetX and $offsetY parameters.
     *
     * ``` php
     * <?php
     * $I->scrollTo(['css' => '.checkout'], 20, 50);
     * ?>
     * ```
     *
     * @param $selector
     * @param int $offsetX
     * @param int $offsetY
     */
    public function scrollTo($selector, $offsetX = null, $offsetY = null)
    {
        $el = $this->matchFirstOrFail($this->webDriver, $selector);
        $x = $el->getLocation()->getX() + $offsetX;
        $y = $el->getLocation()->getY() + $offsetY;
        $this->webDriver->executeScript("window.scrollTo($x, $y)");
    }
}<|MERGE_RESOLUTION|>--- conflicted
+++ resolved
@@ -352,18 +352,11 @@
     public function _failed(TestInterface $test, $fail)
     {
         $this->debugWebDriverLogs();
-<<<<<<< HEAD
         $filename = str_replace([':', '\\', '/'], ['.', '', ''], Descriptor::getTestSignature($test)) . '.fail';
-        $this->_saveScreenshot(codecept_output_dir() . $filename . '.png');
-        $this->_savePageSource(codecept_output_dir() . $filename . '.html');
-        $this->debug("Screenshot and page source were saved into '_output' dir");
-=======
-        $filename = str_replace(['::', '\\', '/'], ['.', '', ''], TestCase::getTestSignature($test)) . '.fail';
         $outputDir = codecept_output_dir();
         $this->_saveScreenshot($outputDir . $filename . '.png');
         $this->_savePageSource($outputDir . $filename . '.html');
         $this->debug("Screenshot and page source were saved into '$outputDir' dir");
->>>>>>> 3c4a6502
     }
 
     /**
