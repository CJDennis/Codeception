--- conflicted
+++ resolved
@@ -66,13 +66,8 @@
         $capabilities['name'] = 'Codeception Test';
         $driver = new Selenium2Driver(
             $this->config['browser'],
-<<<<<<< HEAD
             $capabilities,
-            sprintf('http://%s:%d/wd/hub',$this->config['host'],$this->config['port'])
-=======
-            null,
             sprintf('http://%s:%d/node/hub',$this->config['host'],$this->config['port'])
->>>>>>> 8e8c270f
         );
         $this->session = new \Behat\Mink\Session($driver);
         $this->webDriverSession = $this->session->getDriver()->getWebDriverSession();
