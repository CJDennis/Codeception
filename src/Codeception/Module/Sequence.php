<?php
namespace Codeception\Module;

use Codeception\Exception\ModuleException;
use Codeception\TestCase;

/**
 * Sequence solves data cleanup issue in alternative way.
 * Instead cleaning up the database between tests,
 * you can use generated unique names, that should not conflict.
 * When you create article on a site, for instance, you can assign it a unique name and then check it.
 *
 * This module has no actions, but introduces a function `sq` for generating unique sequences.
 *
 * ### Usage
 *
 * Function `sq` generates sequence, the only parameter it takes, is id.
 * You can get back to previously generated sequence using that id:
 *
 * ``` php
 * <?php
 * 'post'.sq(1); // post_521fbc63021eb
 * 'post'.sq(2); // post_521fbc6302266
 * 'post'.sq(1); // post_521fbc63021eb
 * ?>
 * ```
 *
 * Example:
 *
 * ``` php
 * <?php
 * $I->wantTo('create article');
 * $I->click('New Article');
 * $I->fillField('Title', 'Article'.sq('name'));
 * $I->fillField('Body', 'Demo article with Lorem Ipsum');
 * $I->click('save');
 * $I->see('Article'.sq('name') ,'#articles')
 * ?>
 * ```
 *
 * Populating Database:
 *
 * ``` php
 * <?php
 *
 * for ($i = 0; $i<10; $i++) {
 *      $I->haveInDatabase('users', array('login' => 'user'.sq($i), 'email' => 'user'.sq($i).'@email.com');
 * }
 * ?>
 * ```
 *
 */
class Sequence extends \Codeception\Module
{

<<<<<<< HEAD
    static $hash = [];
=======
    public static $hash = array();
>>>>>>> b33bbcbf

    public function _after(TestCase $t)
    {
        self::$hash = [];
    }
}

if (!function_exists('sq')) {
    require_once __DIR__ . '/../Util/sq.php';
} else {
    throw new ModuleException('Codeception\Module\Sequence', "function 'sq' already defiend");
}<|MERGE_RESOLUTION|>--- conflicted
+++ resolved
@@ -53,11 +53,7 @@
 class Sequence extends \Codeception\Module
 {
 
-<<<<<<< HEAD
-    static $hash = [];
-=======
     public static $hash = array();
->>>>>>> b33bbcbf
 
     public function _after(TestCase $t)
     {
