--- conflicted
+++ resolved
@@ -399,11 +399,7 @@
      * @part orm
      * @part framework
      */
-<<<<<<< HEAD
-    public function haveRecord($model, $attributes = [])
-=======
     public function haveRecord($tableName, $attributes = array())
->>>>>>> 324f14b6
     {
         $id = $this->kernel['db']->table($tableName)->insertGetId($attributes);
         if (!$id) {
@@ -424,11 +420,7 @@
      * @part orm
      * @part framework
      */
-<<<<<<< HEAD
-    public function seeRecord($model, $attributes = [])
-=======
     public function seeRecord($tableName, $attributes = array())
->>>>>>> 324f14b6
     {
         $record = $this->findRecord($tableName, $attributes);
         if (!$record) {
@@ -451,11 +443,7 @@
      * @part orm
      * @part framework
      */
-<<<<<<< HEAD
-    public function dontSeeRecord($model, $attributes = [])
-=======
     public function dontSeeRecord($tableName, $attributes = array())
->>>>>>> 324f14b6
     {
         $record = $this->findRecord($tableName, $attributes);
         $this->debugSection($tableName, json_encode($record));
@@ -479,25 +467,17 @@
      * @part ORM
      * @part framework
      */
-<<<<<<< HEAD
-    public function grabRecord($model, $attributes = [])
-=======
     public function grabRecord($tableName, $attributes = array())
->>>>>>> 324f14b6
     {
         return $this->findRecord($tableName, $attributes);
     }
 
-<<<<<<< HEAD
-    protected function findRecord($model, $attributes = [])
-=======
     /**
      * @param $tableName
      * @param array $attributes
      * @return mixed
      */
     protected function findRecord($tableName, $attributes = array())
->>>>>>> 324f14b6
     {
         $query = $this->kernel['db']->table($tableName);
         foreach ($attributes as $key => $value) {
