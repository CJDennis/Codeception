--- conflicted
+++ resolved
@@ -54,16 +54,12 @@
     public function _before(\Codeception\TestCase $test)
     {
         $this->client = new \Codeception\Lib\Connector\Yii2();
-<<<<<<< HEAD
-        $this->client->configFile = \Codeception\Configuration::projectDir() . $this->config['configFile'];
-=======
         $this->client->configFile = \Codeception\Configuration::projectDir().$this->config['configFile'];
         $mainConfig = \Codeception\Configuration::config();
         if (isset($mainConfig['config']) && isset($mainConfig['config']['test_entry_url'])){
             $this->client->setServerParameter('HTTP_HOST', parse_url($mainConfig['config']['test_entry_url'], PHP_URL_HOST));
             $this->client->setServerParameter('HTTPS', parse_url($mainConfig['config']['test_entry_url'], PHP_URL_SCHEME) === 'https');
         }
->>>>>>> 324f14b6
         $this->app = $this->client->startApp();
 
         if ($this->config['cleanup'] and isset($this->app->db)) {
@@ -209,10 +205,6 @@
      */
     public function amOnPage($page)
     {
-<<<<<<< HEAD
-
-=======
->>>>>>> 324f14b6
         if (is_array($page)) {
             $page = \Yii::$app->getUrlManager()->createUrl($page);
         }
