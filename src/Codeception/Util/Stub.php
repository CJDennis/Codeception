--- conflicted
+++ resolved
@@ -208,13 +208,9 @@
      */
     public static function makeEmpty($class, $params = [], $testCase = false)
     {
-<<<<<<< HEAD
-        $class = self::getClassname($class);
-=======
         $class   = self::getClassname($class);
         $reflection = new \ReflectionClass($class);
 
->>>>>>> 324f14b6
         $methods = get_class_methods($class);
         $methods = array_filter(
             $methods,
@@ -283,15 +279,10 @@
      */
     public static function construct($class, $constructorParams = [], $params = [], $testCase = false)
     {
-<<<<<<< HEAD
-        $class = self::getClassname($class);
-        $callables = self::getMethodsToReplace(new \ReflectionClass($class), $params);
-=======
         $class     = self::getClassname($class);
         $reflection = new \ReflectionClass($class);
 
         $callables = self::getMethodsToReplace($reflection, $params);
->>>>>>> 324f14b6
 
         $arguments = empty($callables) ? null : array_keys($callables);
         $mock = self::generateMock($class, $arguments, $constructorParams, $testCase);
@@ -339,13 +330,9 @@
      */
     public static function constructEmpty($class, $constructorParams = [], $params = [], $testCase = false)
     {
-<<<<<<< HEAD
-        $class = self::getClassname($class);
-=======
         $class   = self::getClassname($class);
         $reflection = new \ReflectionClass($class);
 
->>>>>>> 324f14b6
         $methods = get_class_methods($class);
         $methods = array_filter(
             $methods,
@@ -391,15 +378,9 @@
      *
      * @param                                 $class
      * @param                                 $method
-<<<<<<< HEAD
-     * @param array $constructorParams
-     * @param array $params
-     * @param bool|PHPUnit_Framework_TestCase $testCase
-=======
      * @param array                           $constructorParams
      * @param array                           $params
      * @param bool|\PHPUnit_Framework_TestCase $testCase
->>>>>>> 324f14b6
      *
      * @return object
      */
