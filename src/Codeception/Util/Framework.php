<?php
namespace Codeception\Util;

use Codeception\Exception\ContentNotFound;
use Codeception\Exception\ElementNotFound;
use Codeception\PHPUnit\Constraint\CrawlerNot;
use Symfony\Component\CssSelector\CssSelector;
use Symfony\Component\CssSelector\Exception\ParseException;
use Symfony\Component\DomCrawler\Crawler;

/**
 * Abstract module for PHP frameworks connected via Symfony BrowserKit components
 * Each framework is connected with it's own connector defined in \Codeception\Util\Connector
 * Each module for framework should extend this class.
 *
 */

abstract class Framework extends \Codeception\Module implements FrameworkInterface
{
    /**
     * @var \Symfony\Component\DomCrawler\Crawler
     */
    protected $crawler;

    /**
     * @api
     * @var \Symfony\Component\BrowserKit\Client
     */
    public $client;

    protected $forms = array();

    public function _failed(\Codeception\TestCase $test, $fail)
    {
        if (!$this->client || !$this->client->getInternalResponse()) return;
        file_put_contents(\Codeception\Configuration::logDir() . basename($test->getFileName()) . '.page.debug.html', $this->client->getInternalResponse()->getContent());
    }

    public function _after(\Codeception\TestCase $test)
    {
        $this->client = null;
        $this->crawler = null;
        $this->forms = array();

    }

    /**
     * Authenticates user for HTTP_AUTH 
     *
     * @param $username
     * @param $password
     */
    public function amHttpAuthenticated($username, $password)
    {
        $this->client->setServerParameter('PHP_AUTH_USER', $username);
        $this->client->setServerParameter('PHP_AUTH_PW', $password);
    }

    public function amOnPage($page)
    {
        $this->crawler = $this->client->request('GET', $page);
        $this->debugResponse();
    }

    public function click($link, $context = null)
    {
        $literal = Crawler::xpathLiteral($link);

        if ($context) {
            $this->crawler = $this->match($context);
        }

        $anchor = $this->crawler->filterXPath('.//a[.=' . $literal . ']');
        if (!count($anchor)) $anchor = $this->crawler->selectLink($link);
        if (count($anchor)) {
            $this->crawler = $this->client->click($anchor->first()->link());
            $this->debugResponse();
            return;
        }

        $button = $this->crawler->selectButton($link);
        if (count($button)) {
            $this->submitFormWithButton($button);
            $this->debugResponse();
            return;
        }

        $nodes = $this->match($link);

        if (!$nodes->count()) throw new ElementNotFound($link, 'Link or Button by name or CSS or XPath');
        foreach ($nodes as $node) {
            if ($node->nodeName == 'a') {
                $this->crawler = $this->client->click($nodes->first()->link());
                $this->debugResponse();
                return;
            } elseif($node->nodeName == 'input' && $node->getAttribute('type') == 'submit') {
                $this->submitFormWithButton($nodes->first());
                $this->debugResponse();
                return;
            }
        }
    }

    protected function submitFormWithButton($button)
    {
        foreach ($button as $node) {
            if (!$node->getAttribute('name')) {
                $node->setAttribute('name','codeception_generated_button_name');
            }
        }
        $domForm = $button->form();
        $form = $this->getFormFor($button);

        $this->debugSection('Uri', $domForm->getUri());
        $this->debugSection($domForm->getMethod(), json_encode($form->getValues()));

        $this->crawler = $this->client->request($domForm->getMethod(), $domForm->getUri(), $form->getPhpValues(), $form->getPhpFiles());
    }

    public function see($text, $selector = null)
    {
        if (!$selector) return $this->assertPageContains($text);
        $nodes = $this->match($selector);
        $this->assertDomContains($nodes, $selector, $text);
    }

    public function dontSee($text, $selector = null)
    {
<<<<<<< HEAD
        if (!$selector) return $this->assertPageNotContains($text);
=======
        if (!$selector) return $this->assertPageNotContains($text, $this->client->getInternalResponse()->getContent());
>>>>>>> a5dbcc71
        $nodes = $this->match($selector);
        $this->assertDomNotContains($nodes, $selector, $text);
    }

    public function seeLink($text, $url = null)
    {
        $links = $this->crawler->selectLink($text);
        if (!$url) return $this->assertDomContains($links,'a');
        $links->filterXPath(sprintf('descendant-or-self::a[contains(@href, "%s")]', Crawler::xpathLiteral(' ' . $this->escape($url) . ' ')));
        $this->assertDomContains($links, 'a');
    }

    public function dontSeeLink($text, $url = null)
    {
        $links = $this->crawler->selectLink($text);
        if (!$url) return $this->assertDomNotContains($links, 'a');
        $links->filterXPath(sprintf('descendant-or-self::a[contains(@href, "%s")]', Crawler::xpathLiteral(' ' . $this->escape($url) . ' ')));
        $this->assertDomNotContains($links, 'a');
    }

    public function _getCurrentUri()
    {
        $url = $this->client->getHistory()->current()->getUri();
        $parts = parse_url($url);
        if (!$parts) $this->fail("URL couldn't be parsed");
        $uri = "";
        if (isset($parts['path'])) $uri .= $parts['path'];
        if (isset($parts['query'])) $uri .= "?".$parts['query'];
        return $uri;
    }

    public function seeInCurrentUrl($uri)
    {
        \PHPUnit_Framework_Assert::assertContains($uri, $this->_getCurrentUri());
    }

    public function dontSeeInCurrentUrl($uri)
    {
        \PHPUnit_Framework_Assert::assertNotContains($uri, $this->_getCurrentUri());
    }

    public function seeCurrentUrlEquals($uri)
    {
        \PHPUnit_Framework_Assert::assertEquals($uri, $this->_getCurrentUri());
    }

    public function dontSeeCurrentUrlEquals($uri)
    {
        \PHPUnit_Framework_Assert::assertNotEquals($uri, $this->_getCurrentUri());
    }

    public function seeCurrentUrlMatches($uri)
    {
        \PHPUnit_Framework_Assert::assertRegExp($uri, $this->_getCurrentUri());
    }

    public function dontSeeCurrentUrlMatches($uri)
    {
        \PHPUnit_Framework_Assert::assertNotRegExp($uri, $this->_getCurrentUri());
    }

    public function grabFromCurrentUrl($uri = null)
    {
        if (!$uri) return $this->_getCurrentUri();
        $matches = array();
        $res = preg_match($uri, $this->_getCurrentUri(), $matches);
        if (!$res) $this->fail("Couldn't match $uri in ".$this->_getCurrentUri());
        if (!isset($matches[1])) $this->fail("Nothing to grab. A regex parameter required. Ex: '/user/(\\d+)'");
        return $matches[1];
    }

    public function seeCheckboxIsChecked($checkbox)
    {
        $checkboxes = $this->crawler->filter($checkbox);
        $this->assertDomContains($checkboxes->filter('input[checked=checked]'),'checkbox');
    }

    public function dontSeeCheckboxIsChecked($checkbox)
    {
        $checkboxes = $this->crawler->filter($checkbox);
        \PHPUnit_Framework_Assert::assertEquals(0, $checkboxes->filter('input[checked=checked]')->count());
    }

    public function seeInField($field, $value)
    {
        $this->assert($this->proceedSeeInField($field, $value));
    }

    public function dontSeeInField($field, $value)
    {
        $this->assertNot($this->proceedSeeInField($field, $value));
    }

    protected function proceedSeeInField($field, $value)
    {
        $field = $this->getFieldByLabelOrCss($field);
        if (empty($field)) throw new ElementNotFound('Input field');
        $currentValue = $field->filter('textarea')->extract(array('_text'));
        if (!$currentValue) $currentValue = $field->extract(array('value'));
        return array('Contains', $this->escape($value), $currentValue);
    }

    public function submitForm($selector, $params)
    {
        $form = $this->match($selector)->first();

        if (!count($form)) throw new ElementNotFound($selector, 'Form');

        $url = '';
        $fields = $form->filter('input');
        foreach ($fields as $field) {
            if ($field->getAttribute('type') == 'checkbox') continue;
            if ($field->getAttribute('type') == 'radio') continue;
            $url .= sprintf('%s=%s', $field->getAttribute('name'), $field->getAttribute('value')) . '&';
        }

        $fields = $form->filter('textarea');
        foreach ($fields as $field) {
            $url .= sprintf('%s=%s', $field->getAttribute('name'), $field->nodeValue) . '&';
        }

        $fields = $form->filter('select');
        foreach ($fields as $field) {
            foreach ($field->childNodes as $option) {
                if ($option->getAttribute('selected') == 'selected')
                    $url .= sprintf('%s=%s', $field->getAttribute('name'), $option->getAttribute('value')) . '&';
            }
        }

        $url .= '&' . http_build_query($params);
        parse_str($url, $params);
   
        $method = $form->attr('method') ? $form->attr('method') : 'GET';

        $this->debugSection('Uri', $this->getFormUrl($form));
        $this->debugSection('Method', $method);
        $this->debugSection('Parameters', json_encode($params));

        $this->crawler = $this->client->request($method, $this->getFormUrl($form), $params);
        $this->debugResponse();
    }

    protected function getFormUrl($form)
    {
        $action = $form->attr('action');
        if ((!$action) or ($action == '#')) $action = $this->client->getHistory()->current()->getUri();
        return $action;
    }

    protected function getFormFor($node)
    {
        $form = $node->parents()->filter('form')->first();
        if (!$form) $this->fail('The selected node does not have a form ancestor.');
        $action = $this->getFormUrl($form);

        if (!isset($this->forms[$action])) {
            $submit = new \DOMElement('input');
            $submit = $form->current()->appendChild($submit);
            $submit->setAttribute('type','submit'); // for forms with no submits
            $submit->setAttribute('name','codeception_added_auto_submit');

            // Symfony2.1 DOM component requires name for each field.
            if (!$form->filter('input[type=submit]')->attr('name')) {
                $form = $form->filter('input[type=submit][name=codeception_added_auto_submit]')->form();
            } else {
                $form = $form->filter('input[type=submit]')->form();
            }
            $this->forms[$action] = $form;
        }
        return $this->forms[$action];
    }

    public function fillField($field, $value)
    {
        $input = $this->getFieldByLabelOrCss($field);
        $form = $this->getFormFor($input);
        $form[$input->attr('name')] = $value;
    }

    protected function getFieldByLabelOrCss($field)
    {
        $label = $this->match(sprintf('descendant-or-self::label[text()="%s"]', $field));
        if (count($label)) {
            $label = $label->first();
            if ($label->attr('for')) $input = $this->crawler->filter('#' . $label->attr('for'));
        }

        if (!isset($input)) $input = $this->match($field);
        if (!count($input)) throw new ElementNotFound($field, 'Form field for');
        return $input->first();

    }

    public function selectOption($select, $option)
    {
        $form = $this->getFormFor($field = $this->getFieldByLabelOrCss($select));
        $fieldName = $field->attr('name');
        if ($field->attr('multiple')) $fieldName = str_replace('[]', '', $fieldName);

        if (is_array($option)) {
            $options = array();
            foreach ($option as $opt) {
                $options[] = $this->matchOption($field, $opt);
            }
            $form[$fieldName]->select($options);
            return;
        }

        $form[$fieldName]->select($this->matchOption($field, $option));
    }

    protected function matchOption(Crawler $field, $option)
    {
        $options = $field->filterXPath(sprintf('//option[text()=normalize-space("%s")]', $option));
        if ($options->count()) return $options->first()->attr('value');
        return $option;
    }

    public function checkOption($option)
    {
        $form = $this->getFormFor($field = $this->getFieldByLabelOrCss($option));
        $form[$field->attr('name')]->tick();
    }

    public function uncheckOption($option)
    {
        $form = $this->getFormFor($field = $this->getFieldByLabelOrCss($option));
        $form[$field->attr('name')]->untick();
    }

    public function attachFile($field, $filename)
    {
        $form = $this->getFormFor($field = $this->getFieldByLabelOrCss($field));
        $path = \Codeception\Configuration::dataDir() . $filename;
        if (!is_readable($path)) $this->fail("file $filename not found in Codeception data path. Only files stored in data path accepted");
        $form[$field->attr('name')]->upload($path);
    }

    public function sendAjaxGetRequest($uri, $params = array())
    {
        $this->client->request('GET', $uri, $params, array(), array('HTTP_X_REQUESTED_WITH' => 'XMLHttpRequest'));
        $this->debugResponse();
    }

    public function sendAjaxPostRequest($uri, $params = array())
    {
        $this->client->request('POST', $uri, $params, array(), array('HTTP_X_REQUESTED_WITH' => 'XMLHttpRequest'));
        $this->debugResponse();
    }

    protected function debugResponse()
    {
        $this->debugSection('Response', $this->getResponseStatusCode());
        $this->debugSection('Page', $this->client->getHistory()->current()->getUri());
    }

    protected function getResponseStatusCode()
    {
        // depending on Symfony version
        $response = $this->client->getInternalResponse();
        if (method_exists($response, 'getStatus')) return $response->getStatus();
        if (method_exists($response, 'getStatusCode')) return $response->getStatusCode();
        return "N/A";
    }

    protected function escape($string)
    {
        return (string)$string;
    }

    protected function match($selector)
    {
        try {
            $selector = CssSelector::toXPath($selector);
        } catch (ParseException $e) {
        }
        if (!Locator::isXPath($selector)) return null;

        return @$this->crawler->filterXPath($selector);
    }

    public function grabTextFrom($cssOrXPathOrRegex)
    {
        $nodes = $this->match($cssOrXPathOrRegex);
        if ($nodes) {
            return $nodes->first()->text();
        }
        if (@preg_match($cssOrXPathOrRegex, $this->client->getInternalResponse()->getContent(), $matches)) {
            return $matches[1];
        }
        throw new ElementNotFound($cssOrXPathOrRegex, 'Element that matches CSS or XPath or Regex');
    }

    public function grabValueFrom($field)
    {
        $nodes = $this->match($field);
        if (!$nodes->count()) throw new ElementNotFound($field, 'Field');
        $fields = $nodes;
        foreach ($fields as $field) {
            if ($field->getAttribute('type') == 'checkbox') continue;
            if ($field->getAttribute('type') == 'radio') continue;
            $url .= sprintf('%s=%s', $field->getAttribute('name'), $field->getAttribute('value')) . '&';
        }

        $fields = $form->filter('textarea');
        foreach ($fields as $field) {
            $url .= sprintf('%s=%s', $field->getAttribute('name'), $field->nodeValue) . '&';
        }

        $fields = $form->filter('select');
        foreach ($fields as $field) {
            foreach ($field->childNodes as $option) {
                if ($option->getAttribute('selected') == 'selected')
                    $url .= sprintf('%s=%s', $field->getAttribute('name'), $option->getAttribute('value')) . '&';
            }
        }
    }

    public function seeElement($selector)
    {
        $nodes = $this->match($selector);
        $this->assertDomContains($nodes, $selector);
    }

    public function dontSeeElement($selector)
    {
        $nodes = $this->match($selector);
        $this->assertDomNotContains($nodes, $selector);
    }

    public function seeOptionIsSelected($select, $optionText)
    {
        $selected = $this->matchSelectedOption($select);
        $this->assertDomContains($selected, 'selected option');
        $this->assertEquals($optionText, $selected->text());
    }

    public function dontSeeOptionIsSelected($select, $optionText)
    {
        $selected = $this->matchSelectedOption($select);
        if (!$selected->count()) {
            $this->assertEquals(0, $selected->count());
            return;
        }
        $this->assertNotEquals($optionText, $selected->text());
    }

    protected function matchSelectedOption($select)
    {
        $nodes = $this->getFieldByLabelOrCss($select);
        return $nodes->first()->filter('option[selected]');
    }

    public function seePageNotFound()
    {
        $this->seeResponseCodeIs(404);
    }

    public function seeResponseCodeIs($code)
    {
        $this->assertEquals($code, $this->getResponseStatusCode());
    }

    public function seeInTitle($title)
    {
        $nodes = $this->crawler->filter('title');
        if (!$nodes->count()) throw new ElementNotFound("<title>","Tag");
        $this->assertContains($title, $nodes->first()->text(), "page title contains $title");
    }

    public function dontSeeInTitle($title)
    {
        $nodes = $this->crawler->filter('title');
        if (!$nodes->count()) return $this->assertTrue(true);
        $this->assertNotContains($title, $nodes->first()->text(), "page title contains $title");
    }

    protected function assertDomContains($nodes, $message, $text = '')
    {
        $constraint = new \Codeception\PHPUnit\Constraint\Crawler($text, $this->_getCurrentUri());
        $this->assertThat($nodes, $constraint, $message);
    }

    protected function assertDomNotContains($nodes, $message, $text = '')
    {
        $constraint = new \Codeception\PHPUnit\Constraint\CrawlerNot($text, $this->_getCurrentUri());
        $this->assertThat($nodes, $constraint, $message);
    }

    protected function assertPageContains($needle, $message = '')
    {
        $constraint = new \Codeception\PHPUnit\Constraint\Page($needle, $this->_getCurrentUri());
        $this->assertThat($this->client->getInternalResponse()->getContent(), $constraint,$message);
    }

    protected function assertPageNotContains($needle, $message = '')
    {
        $constraint = new \Codeception\PHPUnit\Constraint\Page($needle, $this->_getCurrentUri());
        $this->assertThatItsNot($this->client->getInternalResponse()->getContent(), $constraint,$message);
    }



}<|MERGE_RESOLUTION|>--- conflicted
+++ resolved
@@ -126,11 +126,7 @@
 
     public function dontSee($text, $selector = null)
     {
-<<<<<<< HEAD
-        if (!$selector) return $this->assertPageNotContains($text);
-=======
         if (!$selector) return $this->assertPageNotContains($text, $this->client->getInternalResponse()->getContent());
->>>>>>> a5dbcc71
         $nodes = $this->match($selector);
         $this->assertDomNotContains($nodes, $selector, $text);
     }
@@ -340,6 +336,7 @@
         }
 
         $form[$fieldName]->select($this->matchOption($field, $option));
+
     }
 
     protected function matchOption(Crawler $field, $option)
@@ -480,7 +477,8 @@
 
     protected function matchSelectedOption($select)
     {
-        $nodes = $this->getFieldByLabelOrCss($select);
+        $nodes = $this->match($select);
+        $this->assertDomContains($nodes, "select '$select'");
         return $nodes->first()->filter('option[selected]');
     }
 
