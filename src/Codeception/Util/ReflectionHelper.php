--- conflicted
+++ resolved
@@ -46,7 +46,6 @@
 
         return $method->invokeArgs($object, $args);
     }
-<<<<<<< HEAD
 
     /**
      * Returns class name without namesoace
@@ -61,7 +60,4 @@
         $path = explode('\\', get_class($object));
         return array_pop($path);
     }
-}
-=======
-}
->>>>>>> e783efa2
+}