--- conflicted
+++ resolved
@@ -1,16 +1,12 @@
 <?php
 namespace Codeception\Util;
-<<<<<<< HEAD
+
 use Codeception\Exception\ElementNotFound;
 use Codeception\PHPUnit\Constraint\Page as PageConstraint;
 use Codeception\PHPUnit\Constraint\Crawler as CrawlerConstraint;
 use Codeception\PHPUnit\Constraint\CrawlerNot as CrawlerNotConstraint;
-=======
-
-use Codeception\Exception\ElementNotFound;
 use Codeception\Module;
 use Codeception\TestCase;
->>>>>>> 3c95cc6f
 use Symfony\Component\BrowserKit\Cookie;
 use Symfony\Component\CssSelector\CssSelector;
 use Symfony\Component\CssSelector\Exception\ParseException;
@@ -124,17 +120,8 @@
         $this->debugSection('Uri', $domForm->getUri());
         $this->debugSection($domForm->getMethod(), $form->getValues());
 
-<<<<<<< HEAD
         $this->crawler = $this->client->request($domForm->getMethod(), $domForm->getUri(), $form->getPhpValues(), $form->getPhpFiles());
         $this->forms = [];
-=======
-        $this->crawler = $this->client->request(
-                                      $domForm->getMethod(),
-                                          $domForm->getUri(),
-                                          $form->getPhpValues(),
-                                          $form->getPhpFiles()
-        );
->>>>>>> 3c95cc6f
     }
 
     public function see($text, $selector = null)
@@ -677,11 +664,7 @@
     {
         $nodes = $this->crawler->filter('title');
         if (!$nodes->count()) {
-<<<<<<< HEAD
             throw new ElementNotFound("<title>","Tag");
-=======
-            throw new ElementNotFound("<title>", "Tag");
->>>>>>> 3c95cc6f
         }
         $this->assertContains($title, $nodes->first()->text(), "page title contains $title");
     }
@@ -690,12 +673,8 @@
     {
         $nodes = $this->crawler->filter('title');
         if (!$nodes->count()) {
-<<<<<<< HEAD
             $this->assertTrue(true);
             return;
-=======
-            return $this->assertTrue(true);
->>>>>>> 3c95cc6f
         }
         $this->assertNotContains($title, $nodes->first()->text(), "page title contains $title");
     }
@@ -714,23 +693,13 @@
 
     protected function assertPageContains($needle, $message = '')
     {
-<<<<<<< HEAD
         $constraint = new PageConstraint($needle, $this->_getCurrentUri());
         $this->assertThat($this->client->getInternalResponse()->getContent(), $constraint,$message);
-=======
-        $constraint = new \Codeception\PHPUnit\Constraint\Page($needle, $this->_getCurrentUri());
-        $this->assertThat($this->client->getInternalResponse()->getContent(), $constraint, $message);
->>>>>>> 3c95cc6f
     }
 
     protected function assertPageNotContains($needle, $message = '')
     {
-<<<<<<< HEAD
         $constraint = new PageConstraint($needle, $this->_getCurrentUri());
         $this->assertThatItsNot($this->client->getInternalResponse()->getContent(), $constraint,$message);
-=======
-        $constraint = new \Codeception\PHPUnit\Constraint\Page($needle, $this->_getCurrentUri());
-        $this->assertThatItsNot($this->client->getInternalResponse()->getContent(), $constraint, $message);
->>>>>>> 3c95cc6f
     }
 }