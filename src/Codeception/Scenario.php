<?php
namespace Codeception;

use Codeception\Event\StepEvent;
use Codeception\Exception\ConditionalAssertionFailed;
use Codeception\Lib\Notification;
use Codeception\Step;
use Codeception\Test\Metadata;

class Scenario
{
    /**
     * @var TestInterface
     */
    protected $test;
    /**
     * @var Metadata
     */
    protected $metadata;

    /**
     * @var    array
     */
    protected $steps = [];

    /**
     * @var    string
     */
    protected $feature;

    protected $metaStep;

    /**
     * Constructor
     *
     * @param TestInterface $test
     */
    public function __construct(TestInterface $test)
    {
        $this->metadata = $test->getMetadata();
        $this->test = $test;
    }

    public function setFeature($feature)
    {
        $this->metadata->setFeature($feature);
    }

    public function getFeature()
    {
        return $this->metadata->getFeature();
    }

    public function current($key)
    {
        return $this->metadata->getCurrent($key);
    }

    public function runStep(Step $step)
    {
        $step->saveTrace();
        if ($this->metaStep instanceof Step\Meta) {
            $step->setMetaStep($this->metaStep);
        }
        $this->steps[] = $step;
        $result = null;
        $this->metadata->getService('dispatcher')->dispatch(Events::STEP_BEFORE, new StepEvent($this->test, $step));
        try {
            $result = $step->run($this->metadata->getService('modules'));
        } catch (ConditionalAssertionFailed $f) {
            $result = $this->test->getTestResultObject();
            $result->addFailure(clone($this->test), $f, $result->time());
        } catch (\Exception $e) {
            $this->metadata->getService('dispatcher')->dispatch(Events::STEP_AFTER, new StepEvent($this->test, $step));
            throw $e;
        }
        $this->metadata->getService('dispatcher')->dispatch(Events::STEP_AFTER, new StepEvent($this->test, $step));
        $step->executed = true;
        return $result;
    }

    public function addStep(Step $step)
    {
        $this->steps[] = $step;
    }

    /**
     * Returns the steps of this scenario.
     *
     * @return array
     */
    public function getSteps()
    {
        return $this->steps;
    }

    public function getHtml()
    {
        $text = '';
        foreach ($this->getSteps() as $step) {
            /** @var Step $step */
            if ($step->getName() !== 'Comment') {
                $text .= $step->getHtml() . '<br/>';
            } else {
                $text .= trim($step->getHumanizedArguments(), '"') . '<br/>';
            }
        }
        $text = str_replace(['"\'', '\'"'], ["'", "'"], $text);
        $text = "<h3>" . strtoupper('I want to ' . $this->getFeature()) . "</h3>" . $text;
        return $text;
    }

    public function getText()
    {
<<<<<<< HEAD
        $text = '';
        foreach ($this->getSteps() as $step) {
            $text .= $step->getPrefix() . "$step \r\n";
        }
        $text = trim(str_replace(['"\'', '\'"'], ["'", "'"], $text));
=======
        $text = implode("\r\n", $this->getSteps());
        $text = str_replace(array('"\'', '\'"'), array("'", "'"), $text);
>>>>>>> e783efa2
        $text = strtoupper('I want to ' . $this->getFeature()) . str_repeat("\r\n", 2) . $text . str_repeat("\r\n", 2);
        return $text;
    }

    public function comment($comment)
    {
        $this->runStep(new \Codeception\Step\Comment($comment, []));
    }

    public function skip($message = '')
    {
        throw new \PHPUnit_Framework_SkippedTestError($message);
    }

    public function incomplete($message = '')
    {
        throw new \PHPUnit_Framework_IncompleteTestError($message);
    }

    public function __call($method, $args)
    {
        // all methods were deprecated and removed from here
        Notification::deprecate("\$scenario->$method() was deprecated in 2.1 and removed. Don't use it");
    }

<<<<<<< HEAD
    /**
     * @param null $metaStep
     */
    public function setMetaStep($metaStep)
    {
        $this->metaStep = $metaStep;
=======
    public function preload()
    {
        \Codeception\Lib\Notification::deprecate(
            "Scenario is never preloaded. Please remove \$scenario->preload() call.",
            $this->getFeature()
        );
        return false;
    }

    public function running()
    {
        \Codeception\Lib\Notification::deprecate(
            "Scenario is always running. Please remove \$scenario->running() call.",
            $this->getFeature()
        );
        return true;
>>>>>>> e783efa2
    }
}<|MERGE_RESOLUTION|>--- conflicted
+++ resolved
@@ -112,16 +112,11 @@
 
     public function getText()
     {
-<<<<<<< HEAD
         $text = '';
         foreach ($this->getSteps() as $step) {
             $text .= $step->getPrefix() . "$step \r\n";
         }
         $text = trim(str_replace(['"\'', '\'"'], ["'", "'"], $text));
-=======
-        $text = implode("\r\n", $this->getSteps());
-        $text = str_replace(array('"\'', '\'"'), array("'", "'"), $text);
->>>>>>> e783efa2
         $text = strtoupper('I want to ' . $this->getFeature()) . str_repeat("\r\n", 2) . $text . str_repeat("\r\n", 2);
         return $text;
     }
@@ -147,30 +142,11 @@
         Notification::deprecate("\$scenario->$method() was deprecated in 2.1 and removed. Don't use it");
     }
 
-<<<<<<< HEAD
     /**
      * @param null $metaStep
      */
     public function setMetaStep($metaStep)
     {
         $this->metaStep = $metaStep;
-=======
-    public function preload()
-    {
-        \Codeception\Lib\Notification::deprecate(
-            "Scenario is never preloaded. Please remove \$scenario->preload() call.",
-            $this->getFeature()
-        );
-        return false;
-    }
-
-    public function running()
-    {
-        \Codeception\Lib\Notification::deprecate(
-            "Scenario is always running. Please remove \$scenario->running() call.",
-            $this->getFeature()
-        );
-        return true;
->>>>>>> e783efa2
     }
 }