<?php

namespace Codeception;

use Codeception\Exception\ConfigurationException;
use Codeception\Util\Autoload;
use Codeception\Util\Template;
use Symfony\Component\Finder\Finder;
use Symfony\Component\Finder\SplFileInfo;
use Symfony\Component\Yaml\Yaml;

class Configuration
{
    protected static $suites = [];

    /**
     * @var array Current configuration
     */
    protected static $config = null;

    /**
     * @var array environmental files configuration cache
     */
    protected static $envConfig = [];

    /**
     * @var string Directory containing main configuration file.
     * @see self::projectDir()
     */
    protected static $dir = null;

    /**
     * @var string Current project logs directory.
     */
    protected static $logDir = null;

    /**
     * @var string Current project data directory. This directory is used to hold
     * sql dumps and other things needed for current project tests.
     */
    protected static $dataDir = null;

    /**
     * @var string Directory with test support files like Actors, Helpers, PageObjects, etc
     */
    protected static $supportDir = null;

    /**
     * @var string Directory containing environment configuration files.
     */
    protected static $envsDir = null;

    /**
     * @var string Directory containing tests and suites of the current project.
     */
    protected static $testsDir = null;

    public static $lock = false;

    protected static $di;

    /**
     * @var array Default config
     */
    public static $defaultConfig = [
        'actor'      => 'Guy', // codeception 1.x compatibility
        'namespace'  => '',
        'include'    => [],
        'paths'      => [
        ],
        'modules'    => [],
        'extensions' => [
            'enabled'  => [],
            'config'   => [],
            'commands' => [],
        ],
        'reporters'  => [
            'xml'    => 'Codeception\PHPUnit\Log\JUnit',
            'html'   => 'Codeception\PHPUnit\ResultPrinter\HTML',
            'tap'    => 'PHPUnit_Util_Log_TAP',
            'json'   => 'PHPUnit_Util_Log_JSON',
            'report' => 'Codeception\PHPUnit\ResultPrinter\Report',
        ],
        'groups'     => [],
        'settings'   => [
<<<<<<< HEAD
            'colors'     => false,
            'bootstrap'  => false,
            'strict_xml' => false,
            'lint'       => true
=======
            'colors'         => false,
            'log'            => false, // deprecated
            'bootstrap'      => false,
            'strict_xml'     => false,
            'lint'           => true,
            'backup_globals' => true
>>>>>>> f1c07030
        ],
        'coverage'   => [],
        'params'     => [],
        'gherkin'    => []
    ];

    public static $defaultSuiteSettings = [
        'class_name'  => 'NoGuy',
        'modules'     => [
            'enabled' => [],
            'config'  => [],
            'depends' => []
        ],
        'namespace'   => null,
        'path'        => '',
        'groups'      => [],
        'shuffle'     => false,
        'error_level' => 'E_ALL & ~E_STRICT & ~E_DEPRECATED',
    ];

    protected static $params;

    /**
     * Loads global config file which is `codeception.yml` by default.
     * When config is already loaded - returns it.
     *
     * @param null $configFile
     * @return array
     * @throws Exception\ConfigurationException
     */
    public static function config($configFile = null)
    {
        if (!$configFile && self::$config) {
            return self::$config;
        }

        if (self::$config && self::$lock) {
            return self::$config;
        }

        if ($configFile === null) {
            $configFile = getcwd() . DIRECTORY_SEPARATOR . 'codeception.yml';
        }

        if (is_dir($configFile)) {
            $configFile = $configFile . DIRECTORY_SEPARATOR . 'codeception.yml';
        }

        $dir = realpath(dirname($configFile));

        $configDistFile = $dir . DIRECTORY_SEPARATOR . 'codeception.dist.yml';

        if (!(file_exists($configDistFile) || file_exists($configFile))) {
            throw new ConfigurationException("Configuration file could not be found.\nRun `bootstrap` to initialize Codeception.", 404);
        }

        $config = self::mergeConfigs(self::$defaultConfig, self::getConfFromFile($configDistFile));
        $config = self::mergeConfigs($config, self::getConfFromFile($configFile));

        if ($config == self::$defaultConfig) {
            throw new ConfigurationException("Configuration file is invalid");
        }

        self::$dir = $dir;
        self::$config = $config;

        if (!isset($config['paths']['log'])) {
            throw new ConfigurationException('Log path is not defined by key "paths: log"');
        }

        self::$logDir = $config['paths']['log'];

        // fill up includes with wildcard expansions
        $config['include'] = self::expandWildcardedIncludes($config['include']);

        // config without tests, for inclusion of other configs
        if (count($config['include']) and !isset($config['paths']['tests'])) {
            return self::$config = $config;
        }

        if (!isset($config['paths']['tests'])) {
            throw new ConfigurationException(
                'Tests directory is not defined in Codeception config by key "paths: tests:"'
            );
        }

        if (!isset($config['paths']['data'])) {
            throw new ConfigurationException('Data path is not defined Codeception config by key "paths: data"');
        }

        // compatibility with 1.x, 2.0
        if (!isset($config['paths']['support']) and isset($config['paths']['helpers'])) {
            $config['paths']['support'] = $config['paths']['helpers'];
        }

        if (!isset($config['paths']['support'])) {
            throw new ConfigurationException('Helpers path is not defined by key "paths: support"');
        }

        self::$dataDir = $config['paths']['data'];
        self::$supportDir = $config['paths']['support'];
        self::$testsDir = $config['paths']['tests'];

        if (isset($config['paths']['envs'])) {
            self::$envsDir = $config['paths']['envs'];
        }

        Autoload::addNamespace(self::$config['namespace'], self::supportDir());
        self::prepareParams($config);
        self::loadBootstrap($config['settings']['bootstrap']);
        self::loadSuites();

        return $config;
    }

    protected static function loadBootstrap($bootstrap)
    {
        if (!$bootstrap) {
            return;
        }
        $bootstrap = self::$dir . DIRECTORY_SEPARATOR . self::$testsDir . DIRECTORY_SEPARATOR . $bootstrap;
        if (file_exists($bootstrap)) {
            include_once $bootstrap;
        }
    }

    protected static function loadSuites()
    {
        $suites = Finder::create()
            ->files()
            ->name('*.{suite,suite.dist}.yml')
            ->in(self::$dir . DIRECTORY_SEPARATOR . self::$testsDir)
            ->depth('< 1');
        self::$suites = [];

        /** @var SplFileInfo $suite */
        foreach ($suites as $suite) {
            preg_match('~(.*?)(\.suite|\.suite\.dist)\.yml~', $suite->getFilename(), $matches);
            self::$suites[$matches[1]] = $matches[1];
        }
    }

    /**
     * Returns suite configuration. Requires suite name and global config used (Configuration::config)
     *
     * @param string $suite
     * @param array $config
     * @return array
     * @throws \Exception
     */
    public static function suiteSettings($suite, $config)
    {
        // cut namespace name from suite name
        if ($suite != $config['namespace'] && substr($suite, 0, strlen($config['namespace'])) == $config['namespace']) {
            $suite = substr($suite, strlen($config['namespace']));
        }

        if (!in_array($suite, self::$suites)) {
            throw new ConfigurationException("Suite $suite was not loaded");
        }

        // load global config
        $globalConf = $config['settings'];
        foreach (['modules', 'coverage', 'namespace', 'groups', 'env', 'gherkin'] as $key) {
            if (isset($config[$key])) {
                $globalConf[$key] = $config[$key];
            }
        }
        $settings = self::mergeConfigs(self::$defaultSuiteSettings, $globalConf);

        // load suite config
        $settings = self::loadSuiteConfig($suite, $config['paths']['tests'], $settings);

        // load from environment configs
        if (isset($config['paths']['envs'])) {
            $envConf = self::loadEnvConfigs(self::$dir . DIRECTORY_SEPARATOR . $config['paths']['envs']);
            $settings = self::mergeConfigs($settings, $envConf);
        }

        $settings['path'] = self::$dir . DIRECTORY_SEPARATOR . $config['paths']['tests']
            . DIRECTORY_SEPARATOR . $suite . DIRECTORY_SEPARATOR;

        return $settings;
    }

    /**
     * Loads environments configuration from set directory
     *
     * @param string $path path to the directory
     * @return array
     */
    protected static function loadEnvConfigs($path)
    {
        if (isset(self::$envConfig[$path])) {
            return self::$envConfig[$path];
        }
        if (!is_dir($path)) {
            self::$envConfig[$path] = [];
            return self::$envConfig[$path];
        }

        $envFiles = Finder::create()
            ->files()
            ->name('*.yml')
            ->in($path)
            ->depth('< 2');

        $envConfig = [];
        /** @var SplFileInfo $envFile */
        foreach ($envFiles as $envFile) {
            $env = str_replace(['.dist.yml', '.yml'], '', $envFile->getFilename());
            $envConfig[$env] = [];
            $envPath = $path;
            if ($envFile->getRelativePath()) {
                $envPath .= DIRECTORY_SEPARATOR . $envFile->getRelativePath();
            }
            foreach (['.dist.yml', '.yml'] as $suffix) {
                $envConf = self::getConfFromFile($envPath . DIRECTORY_SEPARATOR . $env . $suffix, null);
                if ($envConf === null) {
                    continue;
                }
                $envConfig[$env] = self::mergeConfigs($envConfig[$env], $envConf);
            }
        }

        self::$envConfig[$path] = ['env' => $envConfig];
        return self::$envConfig[$path];
    }

    /**
     * Loads configuration from Yaml file or returns given value if the file doesn't exist
     *
     * @param string $filename filename
     * @param mixed $nonExistentValue value used if filename is not found
     * @return array
     */
    protected static function getConfFromFile($filename, $nonExistentValue = [])
    {
        if (file_exists($filename)) {
            $yaml = file_get_contents($filename);
            if (self::$params) {
                $template = new Template($yaml, '%', '%');
                $template->setVars(self::$params);
                $yaml = $template->produce();
            }
            return Yaml::parse($yaml);
        }
        return $nonExistentValue;
    }

    /**
     * Returns all possible suite configurations according environment rules.
     * Suite configurations will contain `current_environment` key which specifies what environment used.
     *
     * @param $suite
     * @return array
     */
    public static function suiteEnvironments($suite)
    {
        $settings = self::suiteSettings($suite, self::config());

        if (!isset($settings['env']) || !is_array($settings['env'])) {
            return [];
        }

        $environments = [];

        foreach ($settings['env'] as $env => $envConfig) {
            $environments[$env] = $envConfig ? self::mergeConfigs($settings, $envConfig) : $settings;
            $environments[$env]['current_environment'] = $env;
        }

        return $environments;
    }

    public static function suites()
    {
        return self::$suites;
    }

    /**
     * Return list of enabled modules according suite config.
     *
     * @param array $settings suite settings
     * @return array
     */
    public static function modules($settings)
    {
        return array_filter(
            array_map(
                function ($m) {
                    return is_array($m) ? key($m) : $m;
                }, $settings['modules']['enabled'], array_keys($settings['modules']['enabled']))
            , function ($m) use ($settings) {
                if (!isset($settings['modules']['disabled'])) {
                    return true;
                }
                return !in_array($m, $settings['modules']['disabled']);
            }
        );
    }

    public static function isExtensionEnabled($extensionName)
    {
        return isset(self::$config['extensions'])
        && isset(self::$config['extensions']['enabled'])
        && in_array($extensionName, self::$config['extensions']['enabled']);
    }

    /**
     * Returns current path to `_data` dir.
     * Use it to store database fixtures, sql dumps, or other files required by your tests.
     *
     * @return string
     */
    public static function dataDir()
    {
        return self::$dir . DIRECTORY_SEPARATOR . self::$dataDir . DIRECTORY_SEPARATOR;
    }

    /**
     * Return current path to `_helpers` dir.
     * Helpers are custom modules.
     *
     * @return string
     */
    public static function supportDir()
    {
        return self::$dir . DIRECTORY_SEPARATOR . self::$supportDir . DIRECTORY_SEPARATOR;
    }

    /**
     * Returns actual path to current `_output` dir.
     * Use it in Helpers or Groups to save result or temporary files.
     *
     * @return string
     * @throws Exception\ConfigurationException
     */
    public static function outputDir()
    {
        if (!self::$logDir) {
            throw new ConfigurationException("Path for output not specified. Please, set output path in global config");
        }

        $dir = self::$logDir . DIRECTORY_SEPARATOR;
        if (strcmp(self::$logDir[0], "/") !== 0) {
            $dir = self::$dir . DIRECTORY_SEPARATOR . $dir;
        }

        if (!is_writable($dir)) {
            @mkdir($dir);
            @chmod($dir, 0777);
        }

        if (!is_writable($dir)) {
            throw new ConfigurationException(
                "Path for output is not writable. Please, set appropriate access mode for output path."
            );
        }

        return $dir;
    }

    /**
     * Compatibility alias to `Configuration::logDir()`
     * @return string
     */
    public static function logDir()
    {
        return self::outputDir();
    }

    /**
     * Returns path to the root of your project.
     * Basically returns path to current `codeception.yml` loaded.
     * Use this method instead of `__DIR__`, `getcwd()` or anything else.
     * @return string
     */
    public static function projectDir()
    {
        return self::$dir . DIRECTORY_SEPARATOR;
    }

    /**
     * Returns path to tests directory
     *
     * @return string
     */
    public static function testsDir()
    {
        return self::$dir . DIRECTORY_SEPARATOR . self::$testsDir . DIRECTORY_SEPARATOR;
    }

    /**
     * Return current path to `_envs` dir.
     * Use it to store environment specific configuration.
     *
     * @return string
     */
    public static function envsDir()
    {
        if (!self::$envsDir) {
            return null;
        }
        return self::$dir . DIRECTORY_SEPARATOR . self::$envsDir . DIRECTORY_SEPARATOR;
    }

    /**
     * Is this a meta-configuration file that just points to other `codeception.yml`?
     * If so, it may have no tests by itself.
     *
     * @return bool
     */
    public static function isEmpty()
    {
        return !(bool)self::$testsDir;
    }

    /**
     * Adds parameters to config
     *
     * @param array $config
     * @return array
     */
    public static function append(array $config = [])
    {
        return self::$config = self::mergeConfigs(self::$config, $config);
    }

    public static function mergeConfigs($a1, $a2)
    {
        if (!is_array($a1) || !is_array($a2)) {
            return $a2;
        }

        $res = [];

        foreach ($a2 as $k2 => $v2) {
            if (!isset($a1[$k2])) { // if no such key
                $res[$k2] = $v2;
                unset($a1[$k2]);
                continue;
            }

            $res[$k2] = self::mergeConfigs($a1[$k2], $v2);
            unset($a1[$k2]);
        }

        foreach ($a1 as $k1 => $v1) { // only single elements here left
            $res[$k1] = $v1;
        }

        return $res;
    }

    /**
     * Loads config from *.dist.suite.yml and *.suite.yml
     *
     * @param $suite
     * @param $path
     * @param $settings
     * @return array
     */
    protected static function loadSuiteConfig($suite, $path, $settings)
    {
        $suiteDistConf = self::getConfFromFile(
            self::$dir . DIRECTORY_SEPARATOR . $path . DIRECTORY_SEPARATOR . "$suite.suite.dist.yml"
        );
        $suiteConf = self::getConfFromFile(
            self::$dir . DIRECTORY_SEPARATOR . $path . DIRECTORY_SEPARATOR . "$suite.suite.yml"
        );
        $settings = self::mergeConfigs($settings, $suiteDistConf);
        $settings = self::mergeConfigs($settings, $suiteConf);
        return $settings;
    }

    /**
     * Replaces wildcarded items in include array with real paths.
     *
     * @param $includes
     * @return array
     */
    protected static function expandWildcardedIncludes(array $includes)
    {
        if (empty($includes)) {
            return $includes;
        }
        $expandedIncludes = [];
        foreach ($includes as $include) {
            $expandedIncludes = array_merge($expandedIncludes, self::expandWildcardsFor($include));
        }
        return $expandedIncludes;
    }

    /**
     * Finds config files in given wildcarded include path.
     * Returns the expanded paths or the original if not a wildcard.
     *
     * @param $include
     * @return array
     * @throws ConfigurationException
     */
    protected static function expandWildcardsFor($include)
    {
        if (1 !== preg_match('/[\?\.\*]/', $include)) {
            return [$include,];
        }

        try {
            $configFiles = Finder::create()->files()
                ->name('/codeception(\.dist\.yml|\.yml)/')
                ->in(self::$dir . DIRECTORY_SEPARATOR . $include);
        } catch (\InvalidArgumentException $e) {
            throw new ConfigurationException(
                "Configuration file(s) could not be found in \"$include\"."
            );
        }

        $paths = [];
        foreach ($configFiles as $file) {
            $paths[] = codecept_relative_path($file->getPath());
        }

        return $paths;
    }

    private static function prepareParams($settings)
    {
        self::$params = [];

        foreach ($settings['params'] as $paramStorage) {
            if (is_array($paramStorage)) {
                static::$params = array_merge(self::$params, $paramStorage);
                continue;
            }

            // environment
            if ($paramStorage === 'env' || $paramStorage === 'environment') {
                static::$params = array_merge(self::$params, $_SERVER);
                continue;
            }

            $paramsFile = realpath(self::$dir . '/' . $paramStorage);
            if (!file_exists($paramsFile)) {
                throw new ConfigurationException("Params file $paramsFile not found");
            }

            // yaml parameters
            if (preg_match('~\.yml$~', $paramStorage)) {
                $params = Yaml::parse(file_get_contents($paramsFile));
                if (isset($params['parameters'])) { // Symfony style
                    $params = $params['parameters'];
                }
                static::$params = array_merge(self::$params, $params);
                continue;
            }

            // .env and ini files
            if (preg_match('~(\.ini|\.env)$~', $paramStorage)) {
                $params = parse_ini_file($paramsFile);
                static::$params = array_merge(self::$params, $params);
                continue;
            }
            throw new ConfigurationException("Params can't be loaded from `$paramStorage`.");
        }
    }
}<|MERGE_RESOLUTION|>--- conflicted
+++ resolved
@@ -83,19 +83,11 @@
         ],
         'groups'     => [],
         'settings'   => [
-<<<<<<< HEAD
             'colors'     => false,
             'bootstrap'  => false,
             'strict_xml' => false,
-            'lint'       => true
-=======
-            'colors'         => false,
-            'log'            => false, // deprecated
-            'bootstrap'      => false,
-            'strict_xml'     => false,
-            'lint'           => true,
+            'lint'       => true,
             'backup_globals' => true
->>>>>>> f1c07030
         ],
         'coverage'   => [],
         'params'     => [],
