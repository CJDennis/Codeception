<?php

namespace Codeception;

use Codeception\Exception\Configuration as ConfigurationException;
use Codeception\Util\Autoload;
<<<<<<< HEAD
use Symfony\Component\Finder\SplFileInfo;
use Symfony\Component\Yaml\Yaml;
=======
>>>>>>> 5fcaf862
use Symfony\Component\Finder\Finder;
use Symfony\Component\Yaml\Yaml;

class Configuration
{
    protected static $suites = [];

    /**
     * @var array Current configuration
     */
    protected static $config = null;

    /**
     * @var array environmental files configuration cache
     */
    protected static $envConfig = array();

    /**
     * @var string Directory containing main configuration file.
     * @see self::projectDir()
     */
    protected static $dir = null;

    /**
     * @var string Current project logs directory.
     */
    protected static $logDir = null;

    /**
     * @var string Current project data directory. This directory is used to hold
     * sql dumps and other things needed for current project tests.
     */
    protected static $dataDir = null;

    /**
     * @var string Directory containing helpers. Helpers will be autoloaded if they have suffix "Helper".
     */
    protected static $supportDir = null;

    /**
     * @var string Directory containing environment configuration files.
     */
    protected static $envsDir = null;

    /**
     * @var string Directory containing tests and suites of the current project.
     */
    protected static $testsDir = null;

    public static $lock = false;

    protected static $di;

    /**
     * @var array Default config
     */
<<<<<<< HEAD
    public static $defaultConfig = array(
        'actor' => 'Guy',
        'namespace' => '',
        'include' => array(),
        'paths' => array(
            'envs' => 'tests/_envs',
        ),
        'modules' => array(),
        'extensions' => array(
            'enabled' => array(),
            'config' => array(),
        ),
        'groups' => [],
        'settings' => array(
            'colors' => false,
            'log' => false, // deprecated
            'bootstrap' => '_bootstrap.php',
=======
    public static $defaultConfig = [
        'actor'      => 'Guy',
        'namespace'  => '',
        'include'    => [],
        'paths'      => [],
        'modules'    => [],
        'extensions' => [
            'enabled' => [],
            'config'  => [],
        ],
        'groups'     => [],
        'settings'   => [
            'colors'     => false,
            'log'        => false, // deprecated
            'bootstrap'  => '_bootstrap.php',
>>>>>>> 5fcaf862
            'strict_xml' => false
        ],
        'coverage'   => []
    ];

    public static $defaultSuiteSettings = [
        'class_name'  => 'NoGuy',
        'modules'     => [
            'enabled' => [],
            'config'  => [],
        ],
        'namespace'   => null,
        'path'        => '',
        'groups'      => [],
        'suite_class' => '\PHPUnit_Framework_TestSuite',
        'error_level' => 'E_ALL & ~E_STRICT & ~E_DEPRECATED',
    ];

    /**
     * Loads global config file which is `codeception.yml` by default.
     * When config is already loaded - returns it.
     *
     * @param null $configFile
     * @return array
     * @throws Exception\Configuration
     */
    public static function config($configFile = null)
    {
        if (!$configFile && self::$config) {
            return self::$config;
        }

        if (self::$config && self::$lock) {
            return self::$config;
        }

        if ($configFile === null) {
            $configFile = getcwd() . DIRECTORY_SEPARATOR . 'codeception.yml';
        }

        if (is_dir($configFile)) {
            $configFile = $configFile . DIRECTORY_SEPARATOR . 'codeception.yml';
        }

        $dir = realpath(dirname($configFile));

        $configDistFile = $dir . DIRECTORY_SEPARATOR . 'codeception.dist.yml';

        if (!(file_exists($configDistFile) || file_exists($configFile))) {
            throw new ConfigurationException("Configuration file could not be found.\nRun `bootstrap` to initialize Codeception.");
        }

        $config = self::loadConfigFile($configDistFile, self::$defaultConfig);
        $config = self::loadConfigFile($configFile, $config);

        if ($config == self::$defaultConfig) {
            throw new ConfigurationException("Configuration file is invalid");
        }

        self::$dir = $dir;
        self::$config = $config;

        if (!isset($config['paths']['log'])) {
            throw new ConfigurationException('Log path is not defined by key "paths: log"');
        }

        self::$logDir = $config['paths']['log'];

        // config without tests, for inclusion of other configs
        if (count($config['include']) and !isset($config['paths']['tests'])) {
            return $config;
        }

        if (!isset($config['paths']['tests'])) {
            throw new ConfigurationException('Tests directory is not defined in Codeception config by key "paths: tests:"');
        }

        if (!isset($config['paths']['data'])) {
            throw new ConfigurationException('Data path is not defined Codeception config by key "paths: data"');
        }

        // compatibility with 1.x, 2.0
        if (!isset($config['paths']['support']) and isset($config['paths']['helpers'])) {
            $config['paths']['support'] = $config['paths']['helpers'];
        }

        if (!isset($config['paths']['support'])) {
            throw new ConfigurationException('Helpers path is not defined by key "paths: support"');
        }

        self::$dataDir = $config['paths']['data'];
        self::$supportDir = $config['paths']['support'];
        self::$envsDir = $config['paths']['envs'];
        self::$testsDir = $config['paths']['tests'];

        self::loadBootstrap($config['settings']['bootstrap']);
        self::autoloadHelpers();
        self::loadSuites();

        return $config;
    }

    protected static function loadBootstrap($bootstrap)
    {
        if (!$bootstrap) {
            return;
        }
        $bootstrap = self::$dir . DIRECTORY_SEPARATOR . self::$testsDir . DIRECTORY_SEPARATOR . $bootstrap;
        if (file_exists($bootstrap)) {
            include_once $bootstrap;
        }
    }

    protected static function loadConfigFile($file, $parentConfig)
    {
        $config = file_exists($file) ? Yaml::parse(file_get_contents($file)) : [];
        return self::mergeConfigs($parentConfig, $config);
    }

    protected static function autoloadHelpers()
    {
        $namespace = self::$config['namespace'];
        Autoload::addNamespace($namespace, self::supportDir());

        // deprecated
        Autoload::addNamespace($namespace . '\Codeception\Module', self::supportDir());
    }

    protected static function loadSuites()
    {
        $suites = Finder::create()->files()->name('*.{suite,suite.dist}.yml')->in(self::$dir . DIRECTORY_SEPARATOR . self::$testsDir)->depth('< 1');
        self::$suites = [];

        foreach ($suites as $suite) {
            preg_match('~(.*?)(\.suite|\.suite\.dist)\.yml~', $suite->getFilename(), $matches);
            self::$suites[$matches[1]] = $matches[1];
        }
    }

    /**
     * Returns suite configuration. Requires suite name and global config used (Configuration::config)
     *
     * @param string $suite
     * @param array $config
     * @return array
     * @throws \Exception
     */
    public static function suiteSettings($suite, $config)
    {
        // cut namespace name from suite name
        if ($suite != $config['namespace'] && substr($suite, 0, strlen($config['namespace'])) == $config['namespace']) {
            $suite = substr($suite, strlen($config['namespace']));
        }

        if (!in_array($suite, self::$suites)) {
            throw new \Exception("Suite $suite was not loaded");
        }

        $globalConf = $config['settings'];

        foreach (['modules', 'coverage', 'namespace', 'groups', 'env'] as $key) {
            if (isset($config[$key])) {
                $globalConf[$key] = $config[$key];
            }
        }

        $path = $config['paths']['tests'];

<<<<<<< HEAD
        $suiteConf = self::getConfFromFile(self::$dir . DIRECTORY_SEPARATOR . $path . DIRECTORY_SEPARATOR . "$suite.suite.yml");
        $suiteDistconf = self::getConfFromFile(self::$dir . DIRECTORY_SEPARATOR . $path . DIRECTORY_SEPARATOR . "$suite.suite.dist.yml");
        $envConf = self::loadEnvConfigs(self::$dir . DIRECTORY_SEPARATOR . $config['paths']['envs']);
=======
        $suiteConf = file_exists(self::$dir . DIRECTORY_SEPARATOR . $path . DIRECTORY_SEPARATOR . "$suite.suite.yml")
            ? Yaml::parse(file_get_contents(self::$dir . DIRECTORY_SEPARATOR . $path . DIRECTORY_SEPARATOR . "$suite.suite.yml"))
            : [];

        $suiteDistconf = file_exists(self::$dir . DIRECTORY_SEPARATOR . $path . DIRECTORY_SEPARATOR . "$suite.suite.dist.yml")
            ? Yaml::parse(file_get_contents(self::$dir . DIRECTORY_SEPARATOR . $path . DIRECTORY_SEPARATOR . "$suite.suite.dist.yml"))
            : [];
>>>>>>> 5fcaf862

        $settings = self::mergeConfigs(self::$defaultSuiteSettings, $globalConf);
        $settings = self::mergeConfigs($settings, $envConf);
        $settings = self::mergeConfigs($settings, $suiteDistconf);
        $settings = self::mergeConfigs($settings, $suiteConf);

        $settings['path'] = self::$dir . DIRECTORY_SEPARATOR . $path . DIRECTORY_SEPARATOR . $suite . DIRECTORY_SEPARATOR;

        return $settings;
    }

    /**
     * Loads environments configuration from set directory
     *
     * @param string $path path to the directory
     * @return array
     */
    protected static function loadEnvConfigs($path)
    {
        if (isset(self::$envConfig[$path])) {
            return self::$envConfig[$path];
        }
        if (!is_dir($path)) {
            self::$envConfig[$path] = array();
        } else {
            $envFiles = Finder::create()
                ->files()
                ->name('*{.dist}.yml')
                ->in($path)
                ->depth('< 1');

            $envs = array();
            /** @var SplFileInfo $envFile */
            foreach ($envFiles as $envFile) {
                preg_match('~^(.*?)(\.dist)?\.yml$~', $envFile->getFilename(), $matches);
                $envs[] = $matches[1];
            }

            $envConfig = array();
            foreach ($envs as $env) {
                $envConfig[$env] = array();
                $envConf = self::getConfFromFile($path . DIRECTORY_SEPARATOR . $env . '.dist.yml', null);
                if ($envConf !== null) {
                    $envConfig[$env] = self::mergeConfigs($envConfig[$env], $envConf);
                }
                $envConf = self::getConfFromFile($path . DIRECTORY_SEPARATOR . $env . '.yml', null);
                if ($envConf !== null) {
                    $envConfig[$env] = self::mergeConfigs($envConfig[$env], $envConf);
                }
            }

            self::$envConfig[$path] = array('env' => $envConfig);
        }
        return self::$envConfig[$path];
    }

    /**
     * Loads configuration from Yaml file or returns given value if the file doesn't exist
     *
     * @param string $filename filename
     * @param mixed $nonExistentValue value used if filename is not found
     * @return array
     */
    protected static function getConfFromFile($filename, $nonExistentValue = array())
    {
        if (file_exists($filename)) {
            return Yaml::parse(file_get_contents($filename));
        }
        return $nonExistentValue;
    }

    /**
     * Returns all possible suite configurations according environment rules.
     * Suite configurations will contain `current_environment` key which specifies what environment used.
     *
     * @param $suite
     * @return array
     */
    public static function suiteEnvironments($suite)
    {
        $settings = self::suiteSettings($suite, self::config());

        if (!isset($settings['env']) || !is_array($settings['env'])) {
            return [];
        }

        $environments = [];

        foreach ($settings['env'] as $env => $envConfig) {
            $environments[$env] = $envConfig ? self::mergeConfigs($settings, $envConfig) : $settings;
            $environments[$env]['current_environment'] = $env;
        }

        return $environments;
    }

    public static function suites()
    {
        return self::$suites;
    }

    /**
     * Return instances of enabled modules according suite config.
     * Requires Guy class if it exists.
     *
     * @param array $settings suite settings
     * @return array|\Codeception\Module[]
     */
    public static function modules(&$settings)
    {

        return $settings['modules']['enabled'];
    }

    public static function isExtensionEnabled($extensionName)
    {
        return isset(self::$config['extensions'])
        && isset(self::$config['extensions']['enabled'])
        && in_array($extensionName, self::$config['extensions']['enabled']);
    }

    /**
     * Returns current path to `_data` dir.
     * Use it to store database fixtures, sql dumps, or other files required by your tests.
     *
     * @return string
     */
    public static function dataDir()
    {
        return self::$dir . DIRECTORY_SEPARATOR . self::$dataDir . DIRECTORY_SEPARATOR;
    }

    /**
     * Return current path to `_helpers` dir.
     * Helpers are custom modules.
     *
     * @return string
     */
    public static function supportDir()
    {
        return self::$dir . DIRECTORY_SEPARATOR . self::$supportDir . DIRECTORY_SEPARATOR;
    }

    /**
     * Returns actual path to current `_output` dir.
     * Use it in Helpers or Groups to save result or temporary files.
     *
     * @return string
     * @throws Exception\Configuration
     */
    public static function outputDir()
    {
        if (!self::$logDir) {
            throw new ConfigurationException("Path for logs not specified. Please, set log path in global config");
        }
        $dir = self::$dir . DIRECTORY_SEPARATOR . self::$logDir . DIRECTORY_SEPARATOR;

        if (!is_writable($dir)) {
            @mkdir($dir);
            @chmod($dir, 0777);
        }

        if (!is_writable($dir)) {
            throw new ConfigurationException("Path for logs is not writable. Please, set appropriate access mode for log path.");
        }

        return $dir;
    }

    /**
     * Compatibility alias to `Configuration::logDir()`
     * @return string
     */
    public static function logDir()
    {
        return self::outputDir();
    }

    /**
     * Returns path to the root of your project.
     * Basically returns path to current `codeception.yml` loaded.
     * Use this method instead of `__DIR__`, `getcwd()` or anything else.
     * @return string
     */
    public static function projectDir()
    {
        return self::$dir . DIRECTORY_SEPARATOR;
    }

    /**
     * Returns path to tests directory
     *
     * @return string
     */
    public static function testsDir()
    {
        return self::$dir . DIRECTORY_SEPARATOR . self::$testsDir . DIRECTORY_SEPARATOR;
    }

    /**
     * Return current path to `_envs` dir.
     * Use it to store environment specific configuration.
     *
     * @return string
     */
    public static function envsDir()
    {
        return self::$dir . DIRECTORY_SEPARATOR . self::$envsDir . DIRECTORY_SEPARATOR;
    }

    /**
     * Is this a meta-configuration file that just points to other `codeception.yml`?
     * If so, it may have no tests by itself.
     *
     * @return bool
     */
    public static function isEmpty()
    {
        return !(bool)self::$testsDir;
    }

    /**
     * Adds parameters to config
     *
     * @param array $config
     * @return array
     */
    public static function append(array $config = [])
    {
        return self::$config = self::mergeConfigs(self::$config, $config);
    }

    public static function mergeConfigs($a1, $a2)
    {
        if (!is_array($a1) || !is_array($a2)) {
            return $a2;
        }

        $res = [];

        foreach ($a2 as $k2 => $v2) {

            if (!isset($a1[$k2])) { // if no such key
                $res[$k2] = $v2;
                unset($a1[$k2]);
                continue;
            }

            $res[$k2] = self::mergeConfigs($a1[$k2], $v2);
            unset($a1[$k2]);
        }

        foreach ($a1 as $k1 => $v1) { // only single elements here left
            $res[$k1] = $v1;
        }

        return $res;
    }

}<|MERGE_RESOLUTION|>--- conflicted
+++ resolved
@@ -4,11 +4,7 @@
 
 use Codeception\Exception\Configuration as ConfigurationException;
 use Codeception\Util\Autoload;
-<<<<<<< HEAD
 use Symfony\Component\Finder\SplFileInfo;
-use Symfony\Component\Yaml\Yaml;
-=======
->>>>>>> 5fcaf862
 use Symfony\Component\Finder\Finder;
 use Symfony\Component\Yaml\Yaml;
 
@@ -65,30 +61,13 @@
     /**
      * @var array Default config
      */
-<<<<<<< HEAD
-    public static $defaultConfig = array(
-        'actor' => 'Guy',
-        'namespace' => '',
-        'include' => array(),
-        'paths' => array(
-            'envs' => 'tests/_envs',
-        ),
-        'modules' => array(),
-        'extensions' => array(
-            'enabled' => array(),
-            'config' => array(),
-        ),
-        'groups' => [],
-        'settings' => array(
-            'colors' => false,
-            'log' => false, // deprecated
-            'bootstrap' => '_bootstrap.php',
-=======
     public static $defaultConfig = [
         'actor'      => 'Guy',
         'namespace'  => '',
         'include'    => [],
-        'paths'      => [],
+        'paths'      => [
+            'envs' => 'tests/_envs',
+        ],
         'modules'    => [],
         'extensions' => [
             'enabled' => [],
@@ -99,7 +78,6 @@
             'colors'     => false,
             'log'        => false, // deprecated
             'bootstrap'  => '_bootstrap.php',
->>>>>>> 5fcaf862
             'strict_xml' => false
         ],
         'coverage'   => []
@@ -268,19 +246,9 @@
 
         $path = $config['paths']['tests'];
 
-<<<<<<< HEAD
         $suiteConf = self::getConfFromFile(self::$dir . DIRECTORY_SEPARATOR . $path . DIRECTORY_SEPARATOR . "$suite.suite.yml");
         $suiteDistconf = self::getConfFromFile(self::$dir . DIRECTORY_SEPARATOR . $path . DIRECTORY_SEPARATOR . "$suite.suite.dist.yml");
         $envConf = self::loadEnvConfigs(self::$dir . DIRECTORY_SEPARATOR . $config['paths']['envs']);
-=======
-        $suiteConf = file_exists(self::$dir . DIRECTORY_SEPARATOR . $path . DIRECTORY_SEPARATOR . "$suite.suite.yml")
-            ? Yaml::parse(file_get_contents(self::$dir . DIRECTORY_SEPARATOR . $path . DIRECTORY_SEPARATOR . "$suite.suite.yml"))
-            : [];
-
-        $suiteDistconf = file_exists(self::$dir . DIRECTORY_SEPARATOR . $path . DIRECTORY_SEPARATOR . "$suite.suite.dist.yml")
-            ? Yaml::parse(file_get_contents(self::$dir . DIRECTORY_SEPARATOR . $path . DIRECTORY_SEPARATOR . "$suite.suite.dist.yml"))
-            : [];
->>>>>>> 5fcaf862
 
         $settings = self::mergeConfigs(self::$defaultSuiteSettings, $globalConf);
         $settings = self::mergeConfigs($settings, $envConf);
