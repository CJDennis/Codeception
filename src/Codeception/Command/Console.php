--- conflicted
+++ resolved
@@ -80,14 +80,9 @@
         $this->suite = $suiteManager->getSuite();
 
         $scenario = new Scenario($this->test);
-<<<<<<< HEAD
-        $actor = $settings['class_name'];
-        $I = new $actor($scenario);
-=======
         if (isset($config["namespace"])) $settings['class_name'] = $config["namespace"] .'\\' . $settings['class_name'];
         $actor      = $settings['class_name'];
         $I        = new $actor($scenario);
->>>>>>> 324f14b6
 
         $this->listenToSignals();
 
