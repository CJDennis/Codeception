--- conflicted
+++ resolved
@@ -165,13 +165,8 @@
         $suite = $input->getArgument('suite');
         $test = $input->getArgument('test');
 
-<<<<<<< HEAD
-        if (!Configuration::isEmpty() && !$test && strpos($suite, $config['paths']['tests']) === 0) {
-            list($matches, $suite, $test) = $this->matchTestFromFilename($suite, $config['paths']['tests']);
-=======
         if (! Configuration::isEmpty() && ! $test && strpos($suite, $config['paths']['tests']) === 0) {
             list(, $suite, $test) = $this->matchTestFromFilename($suite, $config['paths']['tests']);
->>>>>>> b33bbcbf
         }
 
         if ($this->options['group']) {
