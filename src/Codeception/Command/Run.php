--- conflicted
+++ resolved
@@ -79,33 +79,6 @@
     protected function configure()
     {
         $this->setDefinition(
-<<<<<<< HEAD
-            [
-                new InputArgument('suite', InputArgument::OPTIONAL, 'suite to be tested'),
-                new InputArgument('test', InputArgument::OPTIONAL, 'test to be run'),
-                new InputOption('config', 'c', InputOption::VALUE_REQUIRED, 'Use custom path for config'),
-                new InputOption('report', '', InputOption::VALUE_NONE, 'Show output in compact style'),
-                new InputOption('html', '', InputOption::VALUE_OPTIONAL, 'Generate html with results', 'report.html'),
-                new InputOption('xml', '', InputOption::VALUE_OPTIONAL, 'Generate JUnit XML Log', 'report.xml'),
-                new InputOption('tap', '', InputOption::VALUE_OPTIONAL, 'Generate Tap Log', 'report.tap.log'),
-                new InputOption('json', '', InputOption::VALUE_OPTIONAL, 'Generate Json Log', 'report.json'),
-                new InputOption('colors', '', InputOption::VALUE_NONE, 'Use colors in output'),
-                new InputOption('no-colors', '', InputOption::VALUE_NONE, 'Force no colors in output (useful to override config file)'),
-                new InputOption('silent', '', InputOption::VALUE_NONE, 'Only outputs suite names and final results'),
-                new InputOption('steps', '', InputOption::VALUE_NONE, 'Show steps in output'),
-                new InputOption('debug', 'd', InputOption::VALUE_NONE, 'Show debug and scenario output'),
-                new InputOption('coverage', '', InputOption::VALUE_OPTIONAL, 'Run with code coverage', 'coverage.serialized'),
-                new InputOption('coverage-html', '', InputOption::VALUE_OPTIONAL, 'Generate CodeCoverage HTML report in path', 'coverage'),
-                new InputOption('coverage-xml', '', InputOption::VALUE_OPTIONAL, 'Generate CodeCoverage XML report in file', 'coverage.xml'),
-                new InputOption('coverage-text', '', InputOption::VALUE_OPTIONAL, 'Generate CodeCoverage text report in file', 'coverage.txt'),
-                new InputOption('no-exit', '', InputOption::VALUE_NONE, 'Don\'t finish with exit code'),
-                new InputOption('group', 'g', InputOption::VALUE_IS_ARRAY | InputOption::VALUE_REQUIRED, 'Groups of tests to be executed'),
-                new InputOption('skip', 's', InputOption::VALUE_IS_ARRAY | InputOption::VALUE_REQUIRED, 'Skip selected suites'),
-                new InputOption('skip-group', 'sg', InputOption::VALUE_IS_ARRAY | InputOption::VALUE_REQUIRED, 'Skip selected groups'),
-                new InputOption('env', '', InputOption::VALUE_IS_ARRAY | InputOption::VALUE_REQUIRED, 'Run tests in selected environments.'),
-                new InputOption('fail-fast', 'f', InputOption::VALUE_NONE, 'Stop after first failure'),
-            ]
-=======
              array(
                  new InputArgument('suite', InputArgument::OPTIONAL, 'suite to be tested'),
                  new InputArgument('test', InputArgument::OPTIONAL, 'test to be run'),
@@ -132,7 +105,6 @@
                  new InputOption('fail-fast', 'f', InputOption::VALUE_NONE, 'Stop after first failure'),
                  new InputOption('no-rebuild', '', InputOption::VALUE_NONE, 'Do not rebuild actor classes on start'),
              )
->>>>>>> 324f14b6
         );
 
         parent::configure();
