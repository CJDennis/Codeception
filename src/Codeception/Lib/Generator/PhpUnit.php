--- conflicted
+++ resolved
@@ -6,11 +6,7 @@
 
 class PhpUnit
 {
-<<<<<<< HEAD
-    use Shared\Namespaces;
-=======
     use Namespaces;
->>>>>>> b33bbcbf
     use Shared\Classname;
 
     protected $template = <<<EOF
@@ -45,11 +41,7 @@
 
     public function produce()
     {
-<<<<<<< HEAD
-        $ns = $this->getNamespaceHeader($this->settings['namespace'] . '\\' . $this->name);
-=======
         $ns = $this->getNamespaceString($this->settings['namespace'] . '\\' . $this->name);
->>>>>>> b33bbcbf
 
         return (new Template($this->template))
             ->place('namespace', $ns)
