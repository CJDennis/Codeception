--- conflicted
+++ resolved
@@ -42,14 +42,9 @@
     public function produce()
     {
         $actor = $this->settings['class_name'];
-<<<<<<< HEAD
         $namespace = rtrim( $this->settings['namespace'], '\\' );
-        $ns = $this->getNamespaceHeader($namespace . '\\' . $this->name);
-        $ns .= "use {$namespace}\\{$actor};";
-=======
-        $ns = $this->getNamespaceString($this->settings['namespace'] . '\\' . $this->name);
-        $ns .= "use " . $this->settings['namespace'] . '\\' . $actor . ";";
->>>>>>> b33bbcbf
+        $ns = $this->getNamespaceString($namespace.'\\'.$this->name);
+        $ns .= "use ".$this->settings['namespace'].'\\'.$actor.";";
 
         return (new Template($this->template))
             ->place('name', $this->getShortClassName($this->name))
