--- conflicted
+++ resolved
@@ -57,20 +57,12 @@
     {
         $this->metadata->setGroups(Annotation::fetchAllFromComment('group', $comments));
         $this->metadata->setEnv(Annotation::fetchAllFromComment('env', $comments));
-<<<<<<< HEAD
-        $this->metadata->setSkip($this->flatten(Annotation::fetchAllFromComment('skip', $comments)));
-        $this->metadata->setIncomplete($this->flatten(Annotation::fetchAllFromComment('incomplete', $comments)));
-    }
-
-    private function flatten($array)
-=======
         $this->metadata->setDependencies(Annotation::fetchAllFromComment('depends', $comments));
         $this->metadata->setSkip($this->firstOrNull(Annotation::fetchAllFromComment('skip', $comments)));
         $this->metadata->setIncomplete($this->firstOrNull(Annotation::fetchAllFromComment('incomplete', $comments)));
     }
 
     private function firstOrNull($array)
->>>>>>> 8ab258d7
     {
         if (empty($array)) {
             return null;
