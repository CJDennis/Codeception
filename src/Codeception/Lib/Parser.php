<?php
namespace Codeception\Lib;

use Codeception\Configuration;
use Codeception\Exception\TestParseException;
use Codeception\Scenario;
use Codeception\Step;
use Codeception\Test\Metadata;
use Codeception\Util\Annotation;

class Parser
{
    /**
     * @var Scenario
     */
    protected $scenario;
    /**
     * @var Metadata
     */
    protected $metadata;
    protected $code;

    public function __construct(Scenario $scenario, Metadata $metadata)
    {
        $this->scenario = $scenario;
        $this->metadata = $metadata;
    }

    public function prepareToRun($code)
    {
        $this->parseFeature($code);
        $this->parseScenarioOptions($code);
    }

    public function parseFeature($code)
    {
        $matches = [];
        $code = $this->stripComments($code);
        $res = preg_match("~\\\$I->wantTo\\(\s*?['\"](.*?)['\"]\s*?\\);~", $code, $matches);
        if ($res) {
            $this->scenario->setFeature($matches[1]);
            return;
        }
        $res = preg_match("~\\\$I->wantToTest\\(['\"](.*?)['\"]\\);~", $code, $matches);
        if ($res) {
            $this->scenario->setFeature("test " . $matches[1]);
            return;
        }
    }

    public function parseScenarioOptions($code)
    {
        $comments = $this->matchComments($code);
        $this->attachMetadata($comments);
<<<<<<< HEAD
=======
        
        // deprecated - parsing $scenario->xxx calls
        $metaData = ['group', 'env'];
        $phpCode = $this->stripComments($code);
        $scenario = $this->scenario;
        $feature = $scenario->getFeature();
        foreach ($metaData as $call) {
            $res = preg_match_all("~\\\$scenario->$call.*?;~", $phpCode, $matches);
            if (!$res) {
                continue;
            }
            foreach ($matches[0] as $line) {
                // run $scenario->group or $scenario->env
                \Codeception\Lib\Notification::deprecate(
                    "\$scenario->$call() is deprecated in favor of annotation: // @$call",
                    $this->scenario->getFeature()
                );
                eval($line);
            }
        }
>>>>>>> e783efa2
    }

    public function attachMetadata($comments)
    {
<<<<<<< HEAD
        $this->metadata->setGroups(Annotation::fetchAllFromComment('group', $comments));
        $this->metadata->setEnv(Annotation::fetchAllFromComment('env', $comments));
        $this->metadata->setDependencies(Annotation::fetchAllFromComment('depends', $comments));
        $this->metadata->setSkip($this->firstOrNull(Annotation::fetchAllFromComment('skip', $comments)));
        $this->metadata->setIncomplete($this->firstOrNull(Annotation::fetchAllFromComment('incomplete', $comments)));
    }

    private function firstOrNull($array)
    {
        if (empty($array)) {
            return null;
        }
        return (string)$array[0];
=======
        $annotations = ['group', 'env', 'skip', 'incomplete', 'ignore'];
        foreach ($annotations as $annotation) {
            $values = Annotation::fetchAllFromComment($annotation, $comments);
            foreach ($values as $value) {
                call_user_func([$this->scenario, $annotation], $value);
            }
        }
>>>>>>> e783efa2
    }

    public function parseSteps($code)
    {
        // parse per line
        $friends = [];
        $lines = explode("\n", $code);
        $isFriend = false;
        foreach ($lines as $line) {
            // friends
            if (preg_match("~\\\$I->haveFriend\((.*?)\);~", $line, $matches)) {
                $friends[] = trim($matches[1], '\'"');
            }
            // friend's section start
            if (preg_match("~\\\$(.*?)->does\(~", $line, $matches)) {
                $friend = $matches[1];
                if (!in_array($friend, $friends)) {
                    continue;
                }
                $isFriend = true;
                $this->addCommentStep("\n----- $friend does -----");
                continue;
            }

            // actions
            if (preg_match("~\\\$I->(.*)\((.*?)\);~", $line, $matches)) {
                $this->addStep($matches);
            }

            // friend's section ends
            if ($isFriend && strpos($line, '}') !== false) {
                $this->addCommentStep("-------- back to me\n");
                $isFriend = false;
            }
        }
    }

    protected function addStep($matches)
    {
        list($m, $action, $params) = $matches;
        if (in_array($action, ['wantTo', 'wantToTest'])) {
            return;
        }
        $this->scenario->addStep(new Step\Action($action, explode(',', $params)));
    }

    protected function addCommentStep($comment)
    {
        $this->scenario->addStep(new \Codeception\Step\Comment($comment, []));
    }

    public static function validate($file)
    {
        $config = Configuration::config();
        if (empty($config['settings']['lint'])) { // lint disabled in config
            return;
        }
        exec("php -l ".escapeshellarg($file)." 2>&1", $output, $code);
        if ($code !== 0) {
            throw new TestParseException($file, implode("\n", $output));
        }
    }

    public static function load($file)
    {
        if (PHP_MAJOR_VERSION < 7) {
            self::validate($file);
        }
        try {
            self::includeFile($file);
        } catch (\ParseError $e) {
            throw new TestParseException($file, $e->getMessage());
        } catch (\Exception $e) {
            // file is valid otherwise
        }
    }

    public static function getClassesFromFile($file)
    {
        $sourceCode = file_get_contents($file);
        $classes = [];
        $tokens = token_get_all($sourceCode);
        $tokenCount = count($tokens);
        $namespace = '';

        for ($i = 0; $i < $tokenCount; $i++) {
            if ($tokens[$i][0] === T_NAMESPACE) {
                $namespace = '';
                for ($j = $i + 1; $j < $tokenCount; $j++) {
                    if ($tokens[$j][0] === T_STRING) {
                        $namespace .= $tokens[$j][1] . '\\';
                    } else {
                        if ($tokens[$j] === '{' || $tokens[$j] === ';') {
                            break;
                        }
                    }
                }
            }

            if ($tokens[$i][0] === T_CLASS) {
                if (!isset($tokens[$i - 2])) {
                    $classes[] = $namespace . $tokens[$i + 2][1];
                    continue;
                }
                if ($tokens[$i - 2][0] === T_NEW) {
                    continue;
                }
                if ($tokens[$i - 1][0] === T_WHITESPACE and $tokens[$i - 2][0] === T_DOUBLE_COLON) {
                    continue;
                }
                if ($tokens[$i - 1][0] === T_DOUBLE_COLON) {
                    continue;
                }
                $classes[] = $namespace . $tokens[$i + 2][1];
            }
        }

        return $classes;
    }

    /*
     * Include in different scope to prevent included file from affecting $file variable
     */
    private static function includeFile($file)
    {
        include_once $file;
    }

    /**
     * @param $code
     * @return mixed
     */
    protected function stripComments($code)
    {
        $code = preg_replace('~\/\/.*?$~m', '', $code); // remove inline comments
        $code = preg_replace('~\/*\*.*?\*\/~ms', '', $code);
        return $code; // remove block comment
    }

    protected function matchComments($code)
    {
        $matches = [];
        $comments = '';
        $hasLineComment = preg_match_all('~\/\/(.*?)$~m', $code, $matches);
        if ($hasLineComment) {
            foreach ($matches[1] as $line) {
                $comments .= $line."\n";
            }
        }
        $hasBlockComment = preg_match('~\/*\*(.*?)\*\/~ms', $code, $matches);
        if ($hasBlockComment) {
            $comments .= $matches[1]."\n";
        }
        return $comments;
    }
}<|MERGE_RESOLUTION|>--- conflicted
+++ resolved
@@ -52,34 +52,10 @@
     {
         $comments = $this->matchComments($code);
         $this->attachMetadata($comments);
-<<<<<<< HEAD
-=======
-        
-        // deprecated - parsing $scenario->xxx calls
-        $metaData = ['group', 'env'];
-        $phpCode = $this->stripComments($code);
-        $scenario = $this->scenario;
-        $feature = $scenario->getFeature();
-        foreach ($metaData as $call) {
-            $res = preg_match_all("~\\\$scenario->$call.*?;~", $phpCode, $matches);
-            if (!$res) {
-                continue;
-            }
-            foreach ($matches[0] as $line) {
-                // run $scenario->group or $scenario->env
-                \Codeception\Lib\Notification::deprecate(
-                    "\$scenario->$call() is deprecated in favor of annotation: // @$call",
-                    $this->scenario->getFeature()
-                );
-                eval($line);
-            }
-        }
->>>>>>> e783efa2
     }
 
     public function attachMetadata($comments)
     {
-<<<<<<< HEAD
         $this->metadata->setGroups(Annotation::fetchAllFromComment('group', $comments));
         $this->metadata->setEnv(Annotation::fetchAllFromComment('env', $comments));
         $this->metadata->setDependencies(Annotation::fetchAllFromComment('depends', $comments));
@@ -93,15 +69,6 @@
             return null;
         }
         return (string)$array[0];
-=======
-        $annotations = ['group', 'env', 'skip', 'incomplete', 'ignore'];
-        foreach ($annotations as $annotation) {
-            $values = Annotation::fetchAllFromComment($annotation, $comments);
-            foreach ($values as $value) {
-                call_user_func([$this->scenario, $annotation], $value);
-            }
-        }
->>>>>>> e783efa2
     }
 
     public function parseSteps($code)
