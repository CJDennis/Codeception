--- conflicted
+++ resolved
@@ -58,17 +58,7 @@
         if (!$this->client || !$this->client->getInternalResponse()) {
             return;
         }
-<<<<<<< HEAD
         $this->_savePageSource(codecept_output_dir().str_replace(['::', '\\', '/'], ['.', '.', '.'], Descriptor::getTestSignature($test)) . '.fail.html');
-=======
-        $this->_savePageSource(
-            codecept_output_dir().str_replace(
-                ['::', '\\', '/'],
-                ['.', '.', '.'],
-                TestCase::getTestSignature($test)
-            ) . '.fail.html'
-        );
->>>>>>> e783efa2
     }
 
     public function _after(TestInterface $test)
@@ -153,7 +143,6 @@
         return (string)$this->getRunningClient()->getInternalResponse()->getContent();
     }
 
-<<<<<<< HEAD
     protected function clientRequest($method, $uri, array $parameters = array(), array $files = array(), array $server = array(), $content = null, $changeHistory = true)
     {
         $this->debugSection("Request Headers", $this->headers);
@@ -173,17 +162,6 @@
             }
         }
 
-=======
-    protected function clientRequest(
-        $method,
-        $uri,
-        array $parameters = array(),
-        array $files = array(),
-        array $server = array(),
-        $content = null,
-        $changeHistory = true
-    ) {
->>>>>>> e783efa2
         if ($this instanceof Framework) {
             if (preg_match('#^(//|https?://(?!localhost))#', $uri)) {
                 $hostname = parse_url($uri, PHP_URL_HOST);
@@ -201,19 +179,6 @@
             $result = $this->client->request($method, $uri, $parameters, $files, $server, $content, $changeHistory);
             $this->debugResponse($uri);
             return $result;
-<<<<<<< HEAD
-=======
-        } else {
-            $maxRedirects = ReflectionHelper::readPrivateProperty(
-                $this->client,
-                'maxRedirects',
-                'Symfony\Component\BrowserKit\Client'
-            );
-            $this->client->followRedirects(false);
-            $result = $this->client->request($method, $uri, $parameters, $files, $server, $content, $changeHistory);
-            $this->debugResponse($uri);
-            return $this->redirectIfNecessary($result, $maxRedirects, 0);
->>>>>>> e783efa2
         }
 
         $maxRedirects = ReflectionHelper::readPrivateProperty($this->client, 'maxRedirects', 'Symfony\Component\BrowserKit\Client');
@@ -964,7 +929,6 @@
 
     protected function matchOption(Crawler $field, $option)
     {
-<<<<<<< HEAD
         if (isset($option['value'])) {
             return $option['value'];
         }
@@ -972,13 +936,6 @@
             $option = $option['text'];
         }
         $options = $field->filterXPath(sprintf('//option[text()=normalize-space("%s")]|//input[@type="radio" and @value=normalize-space("%s")]', $option, $option));
-=======
-        $options = $field->filterXPath(sprintf(
-            '//option[text()=normalize-space("%s")]|//input[@type="radio" and @value=normalize-space("%s")]',
-            $option,
-            $option
-        ));
->>>>>>> e783efa2
         if ($options->count()) {
             if ($options->getNode(0)->tagName === 'option') {
                 $options->getNode(0)->setAttribute('selected', 'selected');
