<?php
namespace Codeception\Lib\Connector;

use Symfony\Component\BrowserKit\Client;
use Symfony\Component\BrowserKit\Response;
use Symfony\Component\BrowserKit\Request as BrowserKitRequest;
use GuzzleHttp\Url;

class ZF1 extends Client
{
    use Shared\PhpSuperGlobalsConverter;

    /**
     * @var \Zend_Controller_Front
     */
    protected $front;

    /**
     * @var \Zend_Application
     */
    protected $bootstrap;

    /**
     * @var  \Zend_Controller_Request_HttpTestCase
     */
    protected $zendRequest;

    public function setBootstrap($bootstrap)
    {
        $this->bootstrap = $bootstrap;

        $this->front = $this->bootstrap
            ->getBootstrap()
            ->getResource('frontcontroller');
        $this->front
            ->throwExceptions(true)
            ->returnResponse(false);
    }

    public function doRequest($request)
    {

        // redirector should not exit
        $redirector = \Zend_Controller_Action_HelperBroker::getStaticHelper('redirector');
        $redirector->setExit(false);

        // json helper should not exit
        $json = \Zend_Controller_Action_HelperBroker::getStaticHelper('json');
        $json->suppressExit = true;

        $zendRequest = new \Zend_Controller_Request_HttpTestCase();
        $zendRequest->setMethod($request->getMethod());
        $zendRequest->setCookies($request->getCookies());
        $zendRequest->setParams($request->getParameters());
        // Sf2's BrowserKit does not distinguish between GET, POST, PUT etc.,
        // so we set all parameters in ZF's request here to not break apps
        // relying on $request->getPost()
        $zendRequest->setPost($request->getParameters());
<<<<<<< HEAD
        $zendRequest->setRequestUri(str_replace('http://localhost', '', $request->getUri()));
        $zendRequest->setHeaders($request->getServer());
        $_FILES = $this->remapFiles($request->getFiles());
=======
        $zendRequest->setRawBody($request->getContent());
        $zendRequest->setRequestUri(str_replace('http://localhost','',$request->getUri()));
        $zendRequest->setHeaders($this->_extractHeaders($request));
        $_FILES  = $this->remapFiles($request->getFiles());
>>>>>>> b33bbcbf
        $_SERVER = array_merge($_SERVER, $request->getServer());

        $zendResponse = new \Zend_Controller_Response_HttpTestCase;
        $this->front->setRequest($zendRequest)->setResponse($zendResponse);

        ob_start();
        try {
            $this->bootstrap->run();
        } catch (\Exception $e) {
            ob_end_clean();
            throw $e;
        }
        ob_end_clean();

        $this->zendRequest = $zendRequest;

        $response = new Response(
            $zendResponse->getBody(),
            $zendResponse->getHttpResponseCode(),
            $this->_formatResponseHeaders($zendResponse)
        );

        return $response;
    }

    /**
     * Format up the ZF1 response headers into Symfony\Component\BrowserKit\Response headers format.
     *
     * @param \Zend_Controller_Response_Abstract $response The ZF1 Response Object.
     * @return array the clean key/value headers
     */
    private function _formatResponseHeaders(\Zend_Controller_Response_Abstract $response)
    {
        $headers = [];
        foreach ($response->getHeaders() as $header) {
            $name = $header['name'];
            if (array_key_exists($name, $headers)) {
                if ($header['replace']) {
                    $headers[$name] = $header['value'];
                }
            } else {
                $headers[$name] = $header['value'];
            }
        }
        return $headers;
    }


    /**
     * @return \Zend_Controller_Request_HttpTestCase
     */
    public function getZendRequest()
    {
        return $this->zendRequest;
    }

    private function _extractHeaders(BrowserKitRequest $request)
    {
        $headers = array();
        $server = $request->getServer();
        $uri                 = Url::fromString($request->getUri());
        $server['HTTP_HOST'] = $uri->getHost();
        $port                = $uri->getPort();
        if ($port !== null && $port !== 443 && $port != 80) {
            $server['HTTP_HOST'] .= ':' . $port;
        }

        $contentHeaders = array('Content-length' => true, 'Content-md5' => true, 'Content-type' => true);
        foreach ($server as $header => $val) {
            $header = implode('-', array_map('ucfirst', explode('-', strtolower(str_replace('_', '-', $header)))));

            if (strpos($header, 'Http-') === 0) {
                $headers[substr($header, 5)] = $val;
            } elseif (isset($contentHeaders[$header])) {
                $headers[$header] = $val;
            }
        }
        return $headers;
    }
}<|MERGE_RESOLUTION|>--- conflicted
+++ resolved
@@ -56,16 +56,9 @@
         // so we set all parameters in ZF's request here to not break apps
         // relying on $request->getPost()
         $zendRequest->setPost($request->getParameters());
-<<<<<<< HEAD
-        $zendRequest->setRequestUri(str_replace('http://localhost', '', $request->getUri()));
+        $zendRequest->setRequestUri(str_replace('http://localhost','',$request->getUri()));
         $zendRequest->setHeaders($request->getServer());
-        $_FILES = $this->remapFiles($request->getFiles());
-=======
-        $zendRequest->setRawBody($request->getContent());
-        $zendRequest->setRequestUri(str_replace('http://localhost','',$request->getUri()));
-        $zendRequest->setHeaders($this->_extractHeaders($request));
         $_FILES  = $this->remapFiles($request->getFiles());
->>>>>>> b33bbcbf
         $_SERVER = array_merge($_SERVER, $request->getServer());
 
         $zendResponse = new \Zend_Controller_Response_HttpTestCase;
