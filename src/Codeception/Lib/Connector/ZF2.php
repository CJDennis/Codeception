--- conflicted
+++ resolved
@@ -44,12 +44,7 @@
         $zendResponse = $this->application->getResponse();
         
         $zendResponse->setStatusCode(200);
-<<<<<<< HEAD
-
-        $uri = new HttpUri($request->getUri());
-=======
         $uri         = new HttpUri($request->getUri());
->>>>>>> b33bbcbf
         $queryString = $uri->getQuery();
         $method = strtoupper($request->getMethod());
 
