<?php

namespace Codeception\Lib\Connector;

use Codeception\Util\Debug;
use Symfony\Component\BrowserKit\Client;
use Symfony\Component\BrowserKit\Cookie;
use Symfony\Component\BrowserKit\Response;
use Yii;
use yii\base\ExitException;
use yii\web\HttpException;
use yii\web\Response as YiiResponse;

class Yii2 extends Client
{
    use Shared\PhpSuperGlobalsConverter;

    /**
     * @var string application config file
     */
    public $configFile;
    /**
     * @var array
     */
    public $headers;
    public $statusCode;

    public function startApp()
    {
        $config = require($this->configFile);
        if (!isset($config['class'])) {
            $config['class'] = 'yii\web\Application';
        }
        /** @var \yii\web\Application $app */
        return Yii::createObject($config);
    }


    /**
     *
     * @param \Symfony\Component\BrowserKit\Request $request
     *
     * @return \Symfony\Component\BrowserKit\Response
     */
    public function doRequest($request)
    {
        $_COOKIE = $request->getCookies();
        $_SERVER = $request->getServer();
        $_FILES = $this->remapFiles($request->getFiles());
        $_REQUEST = $this->remapRequestParameters($request->getParameters());
        $_POST = $_GET = [];

        if (strtoupper($request->getMethod()) == 'GET') {
            $_GET = $_REQUEST;
        } else {
            $_POST = $_REQUEST;
        }

        $uri = $request->getUri();

        $pathString = parse_url($uri, PHP_URL_PATH);
        $queryString = parse_url($uri, PHP_URL_QUERY);
        $_SERVER['REQUEST_URI'] = $queryString === null ? $pathString : $pathString . '?' . $queryString;
        $_SERVER['REQUEST_METHOD'] = strtoupper($request->getMethod());

        parse_str($queryString, $params);
        foreach ($params as $k => $v) {
            $_GET[$k] = $v;
        }

        $app = $this->startApp();

        $app->getResponse()->on(YiiResponse::EVENT_AFTER_PREPARE, [$this, 'processResponse']);

<<<<<<< HEAD
        // disabling logging. Logs are slowing test execution down
        foreach ($app->log->targets as $target) {
            $target->enabled = false;
        }

        $this->headers = [];
=======
        $this->headers    = array();
>>>>>>> b33bbcbf
        $this->statusCode = null;

        ob_start();

        $yiiRequest = $app->getRequest();
        $yiiRequest->setRawBody($request->getContent());
        try {
            $app->handleRequest($yiiRequest)->send();
        } catch (\Exception $e) {
            if ($e instanceof HttpException) {
                // we shouldn't discard existing output as PHPUnit preform output level verification since PHPUnit 4.2.
                $app->errorHandler->discardExistingOutput = false;
                $app->errorHandler->handleException($e);
            } elseif ($e instanceof ExitException) {
                // nothing to do
            } else {
                // for exceptions not related to Http, we pass them to Codeception
                throw $e;
            }
        }

        $content = ob_get_clean();

        // catch "location" header and display it in debug, otherwise it would be handled
        // by symfony browser-kit and not displayed.
        if (isset($this->headers['location'])) {
            Debug::debug("[Headers] " . json_encode($this->headers));
        }

        return new Response($content, $this->statusCode, $this->headers);
    }

    public function processResponse($event)
    {
        /** @var \yii\web\Response $response */
        $response = $event->sender;
        $request = Yii::$app->getRequest();
        $this->headers = $response->getHeaders()->toArray();
        $response->getHeaders()->removeAll();
        $this->statusCode = $response->getStatusCode();
        $cookies = $response->getCookies();

        if ($request->enableCookieValidation) {
            $validationKey = $request->cookieValidationKey;
        }

        foreach ($cookies as $cookie) {
            /** @var \yii\web\Cookie $cookie */
            $value = $cookie->value;
            if ($cookie->expire != 1 && isset($validationKey)) {
                $value = Yii::$app->security->hashData(serialize($value), $validationKey);
            }
            $c = new Cookie($cookie->name, $value, $cookie->expire, $cookie->path, $cookie->domain, $cookie->secure, $cookie->httpOnly);
            $this->getCookieJar()->set($c);
        }
        $cookies->removeAll();
    }
}<|MERGE_RESOLUTION|>--- conflicted
+++ resolved
@@ -72,16 +72,12 @@
 
         $app->getResponse()->on(YiiResponse::EVENT_AFTER_PREPARE, [$this, 'processResponse']);
 
-<<<<<<< HEAD
         // disabling logging. Logs are slowing test execution down
         foreach ($app->log->targets as $target) {
             $target->enabled = false;
         }
 
-        $this->headers = [];
-=======
         $this->headers    = array();
->>>>>>> b33bbcbf
         $this->statusCode = null;
 
         ob_start();
