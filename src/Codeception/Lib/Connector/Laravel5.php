<?php
namespace Codeception\Lib\Connector;

use Illuminate\Foundation\Application;
use Illuminate\Http\Request;
use Symfony\Component\HttpFoundation\Request as DomRequest;
use Symfony\Component\HttpFoundation\Response;
use Symfony\Component\HttpKernel\Client;
use Symfony\Component\HttpKernel\HttpKernelInterface;
use Symfony\Component\HttpKernel\TerminableInterface;

class Laravel5 extends Client implements HttpKernelInterface, TerminableInterface
{

    /**
     * @var Application
     */
    private $app;

    /**
     * @var HttpKernelInterface
     */
    private $httpKernel;

    /**
     * Constructor.
     *
     * @param Application $app
     */
    public function __construct(Application $app)
    {
        $this->app = $app;
        $this->httpKernel = $this->app->make('Illuminate\Contracts\Http\Kernel');
        $this->httpKernel->bootstrap();
        $this->app->boot();

        parent::__construct($this);
    }

    /**
     * Handle a request.
     *
     * @param DomRequest $request
     * @param int $type
     * @param bool $catch
     * @return Response
     */
    public function handle(DomRequest $request, $type = self::MASTER_REQUEST, $catch = true)
    {
        $request = Request::createFromBase($request);
        $request->enableHttpMethodParameterOverride();

        $this->app->bind('request', $request);

        return $this->httpKernel->handle($request);
    }

<<<<<<< HEAD
    /**
     * Terminates a request/response cycle.
     *
     * @param DomRequest $request A Request instance
     * @param Response $response A Response instance
     *
     * @api
     */
    public function terminate(DomRequest $request, Response $response)
    {
        $this->httpKernel->terminate($request, $response);
    }
=======
	/**
	 * Terminates a request/response cycle.
	 *
	 * @param DomRequest $request A Request instance
	 * @param Response $response A Response instance
	 *
	 * @api
	 */
	public function terminate(DomRequest $request, Response $response)
	{
		$this->httpKernel->terminate(Request::createFromBase($request), $response);
	}

>>>>>>> 5486aff3
}<|MERGE_RESOLUTION|>--- conflicted
+++ resolved
@@ -55,20 +55,6 @@
         return $this->httpKernel->handle($request);
     }
 
-<<<<<<< HEAD
-    /**
-     * Terminates a request/response cycle.
-     *
-     * @param DomRequest $request A Request instance
-     * @param Response $response A Response instance
-     *
-     * @api
-     */
-    public function terminate(DomRequest $request, Response $response)
-    {
-        $this->httpKernel->terminate($request, $response);
-    }
-=======
 	/**
 	 * Terminates a request/response cycle.
 	 *
@@ -82,5 +68,4 @@
 		$this->httpKernel->terminate(Request::createFromBase($request), $response);
 	}
 
->>>>>>> 5486aff3
 }