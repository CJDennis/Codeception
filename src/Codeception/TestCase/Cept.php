--- conflicted
+++ resolved
@@ -28,7 +28,11 @@
     {
         $scenario = $this->scenario;
         /** @noinspection PhpIncludeInspection */
-        require $this->testFile;
+        try {
+            require $this->testFile;
+        } catch (\ParseError $e) {
+            throw new TestParseException($this->testFile);
+        }
     }
 
 
@@ -63,23 +67,6 @@
         return file_get_contents($this->testFile);
     }
 
-<<<<<<< HEAD
-=======
-    public function testCodecept()
-    {
-        $scenario = $this->scenario;
-
-        $this->prepareActorForTest();
-
-        /** @noinspection PhpIncludeInspection */
-        try {
-            require $this->testFile;
-        } catch (\ParseError $e) {
-            throw new TestParseException($this->testFile);
-        }
-    }
-
->>>>>>> 3947bdac
     public function getEnvironment()
     {
         return $this->scenario->getEnv();
