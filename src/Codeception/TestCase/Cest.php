<?php

namespace Codeception\TestCase;

use Codeception\Event\TestEvent;
use Codeception\Events;
use Codeception\Util\Annotation;

class Cest extends \Codeception\TestCase implements
    Interfaces\ScenarioDriven,
    Interfaces\Descriptive,
    Interfaces\Reported,
    Interfaces\Configurable
{
    use Shared\Actor;
    use Shared\Dependencies;
    use Shared\ScenarioPrint;

    protected $testClassInstance = null;
    protected $testMethod = null;

    public function __construct(array $data = [], $dataName = '')
    {
        parent::__construct('testCodecept', $data, $dataName);
    }

    public function getName($withDataSet = true)
    {
        return $this->testMethod;
    }

    public function preload()
    {
        $this->scenario->setFeature($this->getSpecFromMethod());
        $code = $this->getRawBody();
        $this->parser->parseFeature($code);
        $this->parser->parseScenarioOptions($code, 'scenario');
        $this->di->injectDependencies($this->testClassInstance);
        $this->fire(Events::TEST_PARSED, new TestEvent($this));
    }

    public function getRawBody()
    {
        $method = new \ReflectionMethod($this->testClassInstance, $this->testMethod);
        $start_line = $method->getStartLine() - 1; // it's actually - 1, otherwise you wont get the function() block
        $end_line = $method->getEndLine();
        $source = file($method->getFileName());
        return implode("", array_slice($source, $start_line, $end_line - $start_line));
    }

    public function testCodecept()
    {
        $this->fire(Events::TEST_BEFORE, new TestEvent($this));

        $this->scenario->stopIfBlocked();
        $I = $this->makeIObject();

        $this->prepareActorForTest();

        try {
            $this->executeBefore($I);
            $this->executeBeforeMethods($this->testMethod, $I);
            $this->executeTestMethod($I);
            $this->executeAfterMethods($this->testMethod, $I);
            $this->executeAfter($I);
        } catch (\Exception $e) {
            $this->executeFailed($I);
            // fails and errors are now handled by Codeception\PHPUnit\Listener
            throw $e;
        }

        $this->fire(Events::TEST_AFTER, new TestEvent($this));
    }

    protected function executeBeforeMethods($testMethod, $I)
    {
        $annotations = \PHPUnit_Util_Test::parseTestMethodAnnotations(get_class($this->testClassInstance), $testMethod);
        if (!empty($annotations['method']['before'])) {
            foreach ($annotations['method']['before'] as $m) {
                $this->executeContextMethod(trim($m), $I);
            }
        }
    }

    protected function executeAfterMethods($testMethod, $I)
    {
        $annotations = \PHPUnit_Util_Test::parseTestMethodAnnotations(get_class($this->testClassInstance), $testMethod);
        if (!empty($annotations['method']['after'])) {
            foreach ($annotations['method']['after'] as $m) {
                $this->executeContextMethod(trim($m), $I);
            }
        }
    }

    protected function executeContextMethod($context, $I)
    {
        if (method_exists($this->testClassInstance, $context)) {
<<<<<<< HEAD
            $this->executeBefore($context, $I);
            $this->invoke($context, [$I, $this->scenario]);
            $this->executeAfter($context, $I);
=======
            $this->executeBeforeMethods($context, $I);
            $contextMethod = new \ReflectionMethod($this->testClassInstance, $context);
            $contextMethod->setAccessible(true);
            $contextMethod->invoke($this->testClassInstance, $I);
            $this->executeAfterMethods($context, $I);
>>>>>>> 490e4348
            return;
        }

        throw new \LogicException(
            "Method $context defined in annotation but does not exists in " . get_class($this->testClassInstance)
        );
    }

    protected function makeIObject()
    {
        $className = '\\' . $this->actor;
        $I = new $className($this->scenario);
        $spec = $this->getSpecFromMethod();

        if ($spec) {
            $I->wantTo($spec);
        }
        return $I;
    }

    protected function invoke($methodName, array $context)
    {
        foreach ($context as $class) {
            $this->di->set($class);
        }
        $this->di->injectDependencies($this->testClassInstance, $methodName, $context);
    }

    protected function executeTestMethod($I)
    {
        $testMethodSignature = [$this->testClassInstance, $this->testMethod];
<<<<<<< HEAD
        if (!is_callable($testMethodSignature)) {
=======
        if (! is_callable($testMethodSignature)) {
>>>>>>> 490e4348
            throw new \Exception("Method {$this->testMethod} can't be found in tested class");
        }
        $this->invoke($this->testMethod, [$I, $this->scenario]);
    }

    public function getTestClass()
    {
        return $this->testClassInstance;
    }

    public function getTestMethod()
    {
        return $this->testMethod;
    }

    public function getSpecFromMethod()
    {
        $text = $this->testMethod;
        $text = preg_replace('/([A-Z]+)([A-Z][a-z])/', '\\1 \\2', $text);
        $text = preg_replace('/([a-z\d])([A-Z])/', '\\1 \\2', $text);
        $text = strtolower($text);
        return $text;
    }

    public function configActor($actor)
    {
        foreach (['actor', 'guy'] as $annotation) {
            $definedActor = Annotation::forMethod($this->testClassInstance, $this->testMethod)->fetch($annotation);
            if ($definedActor === null) {
                $definedActor = Annotation::forClass($this->testClassInstance)->fetch($annotation);
            }
            if ($definedActor !== null) {
                $this->actor = $definedActor;
                return $this;
            }
        }

        $this->actor = $actor;
        return $this;
    }

    public function getSignature()
    {
        return get_class($this->getTestClass()) . "::" . $this->getTestMethod();
    }

    public function getFileName()
    {
        return $this->testFile;
    }

    public function toString()
    {
        return $this->getFeature() . " (" . $this->getSignature() . ")";
    }

    public function getEnvironment()
    {
        return Annotation::forMethod($this->testClassInstance, $this->testMethod)->fetchAll('env');
    }

    /**
     * @return array
     */
    public function getReportFields()
    {
        return [
            'file'    => $this->getFileName(),
            'name'    => $this->getTestMethod(),
            'class'   => get_class($this->getTestClass()),
            'feature' => $this->getFeature()
        ];
    }

    /**
     * @param $I
     */
    protected function executeBefore($I)
    {
        if (is_callable([$this->testClassInstance, '_before'])) {
            $this->testClassInstance->_before($I);
        }
    }

    /**
     * @param $I
     */
    protected function executeAfter($I)
    {
        if (is_callable([$this->testClassInstance, '_after'])) {
            $this->testClassInstance->_after($I);
        }
    }

    /**
     * @param $I
     */
    protected function executeFailed($I)
    {
        if (is_callable([$this->testClassInstance, '_failed'])) {
            $this->testClassInstance->_failed($I);
        }
    }

}<|MERGE_RESOLUTION|>--- conflicted
+++ resolved
@@ -95,17 +95,11 @@
     protected function executeContextMethod($context, $I)
     {
         if (method_exists($this->testClassInstance, $context)) {
-<<<<<<< HEAD
-            $this->executeBefore($context, $I);
-            $this->invoke($context, [$I, $this->scenario]);
-            $this->executeAfter($context, $I);
-=======
             $this->executeBeforeMethods($context, $I);
             $contextMethod = new \ReflectionMethod($this->testClassInstance, $context);
             $contextMethod->setAccessible(true);
             $contextMethod->invoke($this->testClassInstance, $I);
             $this->executeAfterMethods($context, $I);
->>>>>>> 490e4348
             return;
         }
 
@@ -137,11 +131,7 @@
     protected function executeTestMethod($I)
     {
         $testMethodSignature = [$this->testClassInstance, $this->testMethod];
-<<<<<<< HEAD
-        if (!is_callable($testMethodSignature)) {
-=======
         if (! is_callable($testMethodSignature)) {
->>>>>>> 490e4348
             throw new \Exception("Method {$this->testMethod} can't be found in tested class");
         }
         $this->invoke($this->testMethod, [$I, $this->scenario]);
