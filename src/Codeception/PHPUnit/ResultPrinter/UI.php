<?php
namespace Codeception\PHPUnit\ResultPrinter;

use Codeception\Event\FailEvent;
use Codeception\Events;
<<<<<<< HEAD
use Codeception\Test\TestCase;
=======
use Codeception\Test\Unit;
>>>>>>> 8ab258d7
use Symfony\Component\EventDispatcher\EventDispatcher;

class UI extends \PHPUnit_TextUI_ResultPrinter
{
    /**
     * @var EventDispatcher
     */
    protected $dispatcher;

    public function __construct(EventDispatcher $dispatcher, $options, $out = null)
    {
        parent::__construct($out, $options['verbosity'] > 1, $options['colors'] ? 'always' : 'never');
        $this->dispatcher = $dispatcher;
    }

    protected function printDefect(\PHPUnit_Framework_TestFailure $defect, $count)
    {
        $this->write("\n---------\n");
        $this->dispatcher->dispatch(
            Events::TEST_FAIL_PRINT,
            new FailEvent($defect->failedTest(), $defect->thrownException(), $count)
        );
    }

    /**
     * @param \PHPUnit_Framework_TestFailure $defect
     */
    protected function printDefectTrace(\PHPUnit_Framework_TestFailure $defect)
    {
        $this->write($defect->getExceptionAsString());
        $this->writeNewLine();

        $stackTrace = \PHPUnit_Util_Filter::getFilteredStacktrace($defect->thrownException(), false);

        foreach ($stackTrace as $i => $frame) {
            if (!isset($frame['file'])) {
                continue;
            }

            $this->write(
                sprintf(
                    "#%d %s(%s)",
                    $i + 1,
                    $frame['file'],
                    isset($frame['line']) ? $frame['line'] : '?'
                )
            );

            $this->writeNewLine();
        }
    }

    public function startTest(\PHPUnit_Framework_Test $test)
    {
<<<<<<< HEAD
        if ($test instanceof TestCase) {
=======
        if ($test instanceof Unit) {
>>>>>>> 8ab258d7
            parent::startTest($test);
        }
    }

    public function endTest(\PHPUnit_Framework_Test $test, $time)
    {
        if ($test instanceof \PHPUnit_Framework_TestCase or $test instanceof \Codeception\Test\Test) {
            $this->numAssertions += $test->getNumAssertions();
        }

        $this->lastTestFailed = false;
    }

    public function addError(\PHPUnit_Framework_Test $test, \Exception $e, $time)
    {
        $this->lastTestFailed = true;
    }

    public function addFailure(\PHPUnit_Framework_Test $test, \PHPUnit_Framework_AssertionFailedError $e, $time)
    {
        $this->lastTestFailed = true;
    }

    public function addIncompleteTest(\PHPUnit_Framework_Test $test, \Exception $e, $time)
    {
        $this->lastTestFailed = true;
    }

    public function addSkippedTest(\PHPUnit_Framework_Test $test, \Exception $e, $time)
    {
        $this->lastTestFailed = true;
    }
}<|MERGE_RESOLUTION|>--- conflicted
+++ resolved
@@ -3,11 +3,7 @@
 
 use Codeception\Event\FailEvent;
 use Codeception\Events;
-<<<<<<< HEAD
-use Codeception\Test\TestCase;
-=======
 use Codeception\Test\Unit;
->>>>>>> 8ab258d7
 use Symfony\Component\EventDispatcher\EventDispatcher;
 
 class UI extends \PHPUnit_TextUI_ResultPrinter
@@ -62,11 +58,7 @@
 
     public function startTest(\PHPUnit_Framework_Test $test)
     {
-<<<<<<< HEAD
-        if ($test instanceof TestCase) {
-=======
         if ($test instanceof Unit) {
->>>>>>> 8ab258d7
             parent::startTest($test);
         }
     }
