<?php
require_once __DIR__.'/vendor/autoload.php';

use Symfony\Component\Finder\Finder;
use \Robo\Task\Development\GenerateMarkdownDoc as Doc;

class RoboFile extends \Robo\Tasks
{
    const STABLE_BRANCH = '2.1';
    const REPO_BLOB_URL = 'https://github.com/Codeception/Codeception/blob';

    public function release()
    {
        $this->say("CODECEPTION RELEASE: ".\Codeception\Codecept::VERSION);
        $this->update();
        $this->buildDocs();
        $this->publishDocs();
        $this->installDependenciesForPhp54();
        $this->buildPhar54();
        $this->installDependenciesForPhp56();
        $this->buildPhar();
        $this->revertComposerJsonChanges();
        $this->publishPhar();
        $this->publishGit();
        $this->versionBump();
        $this->publishBase();
    }

    public function versionBump($version = '')
    {
        if (!$version) {
            $versionParts = explode('.', \Codeception\Codecept::VERSION);
            $versionParts[count($versionParts)-1]++;
            $version = implode('.', $versionParts);
        }
        $this->say("Bumping version to $version");
        $this->taskReplaceInFile('src/Codeception/Codecept.php')
            ->from(\Codeception\Codecept::VERSION)
            ->to($version)
            ->run();
    }

    public function update()
    {
        $this->clean();
        $this->taskComposerUpdate()->dir('tests/data/claypit')->run();
        $this->taskComposerUpdate()->run();
    }

    public function changed($change)
    {
        $this->taskChangelog()
            ->version(\Codeception\Codecept::VERSION)
            ->change($change)
            ->run();
    }

    protected function server()
    {
        $this->taskServer(8000)
            ->background()
            ->dir('tests/data/app')
            ->run();
    }

    public function testPhpbrowser($args = '', $opt = ['test|t' => null])
    {
        $test = $opt['test'] ? ':'.$opt['test'] : '';
        $this->server();
        $this->taskCodecept('./codecept')
            ->args($args)
            ->test('tests/unit/Codeception/Module/PhpBrowserTest.php'.$test)
            ->run();
    }

    public function testRestBrowser($args = '', $opt = ['test|t' => null])
    {
        $test = $opt['test'] ? ':'.$opt['test'] : '';
        $this->taskServer(8010)
            ->background()
            ->dir('tests/data')
            ->run();

        $this->taskCodecept('./codecept')
            ->test('tests/unit/Codeception/Module/PhpBrowserRestTest.php'.$test)
            ->args($args)
            ->run();
    }

    public function testCoverage()
    {
        $this->server();
        $this->taskSymfonyCommand(new \Codeception\Command\Run('run'))
            ->arg('suite', 'coverage')
            ->run();
    }

    public function testWebdriver($args = '', $opt = ['test|t' => null])
    {
        $test = $opt['test'] ? ':'.$opt['test'] : '';
        $container = $this->taskDockerRun('davert/selenium-env')
            ->detached()
            ->publish(4444, 4444)
            ->env('APP_PORT', 8000)
            ->run();

        $this->taskServer(8000)
            ->dir('tests/data/app')
            ->background()
            ->host('0.0.0.0')
            ->run();

        sleep(3); // wait for selenium to launch

        $this->taskCodecept('./codecept')
            ->test('tests/web/WebDriverTest.php'.$test)
            ->args($args)
            ->run();
        
        $this->taskDockerStop($container)->run();
    }

    public function testLaunchServer($pathToSelenium = '~/selenium-server.jar ')
    {
        $this->taskExec('java -jar '.$pathToSelenium)
            ->background()
            ->run();

        $this->taskServer(8010)
            ->background()
            ->dir('tests/data/rest')
            ->run();
        $this->taskServer(8000)
            ->dir('tests/data/app')
            ->run();

    }

    public function testCli()
    {
        $this->taskSymfonyCommand(new \Codeception\Command\Run('run'))
            ->arg('suite', 'cli')
            ->run();

        $this->taskSymfonyCommand(new \Codeception\Command\Run('run'))
            ->arg('suite', 'tests/unit/Codeception/Command')
            ->run();
    }

    private function installDependenciesForPhp54()
    {
        $this->taskReplaceInFile('composer.json')
            ->regex('/"platform": \{.*?\}/')
            ->to('"platform": {"php": "5.4.0"}')
            ->run();

        $this->taskComposerUpdate()->run();
    }

    private function installDependenciesForPhp56()
    {
        $this->taskReplaceInFile('composer.json')
            ->regex('/"platform": \{.*?\}/')
            ->to('"platform": {"php": "5.6.0"}')
            ->run();

        $this->taskComposerUpdate()->run();
    }

    private function revertComposerJsonChanges()
    {
        $this->taskReplaceInFile('composer.json')
            ->regex('/"platform": \{.*?\}/')
            ->to('"platform": {}')
            ->run();
    }


    /**
     * @desc creates codecept.phar
     * @throws Exception
     */
    public function buildPhar()
    {
        $this->packPhar('package/codecept.phar');
    }

    /**
     * @desc creates codecept.phar with Guzzle 5.3 and Symfony 2.8
     * @throws Exception
     */
    public function buildPhar54()
    {
        if (!file_exists('package/php54')) {
            mkdir('package/php54');
        }
        $this->packPhar('package/php54/codecept.phar');
    }

    private function packPhar($pharFileName)
    {
        $pharTask = $this->taskPackPhar($pharFileName)
            ->compress()
            ->stub('package/stub.php');

        $finder = Finder::create()
            ->ignoreVCS(true)
            ->name('*.php')
            ->name('*.tpl.dist')
            ->name('*.html.dist')
            ->in('src');

        foreach ($finder as $file) {
            $pharTask->addFile('src/'.$file->getRelativePathname(), $file->getRealPath());
        }

        $finder = Finder::create()
            ->ignoreVCS(true)
            ->name('*.php')
            ->in('ext');

        foreach ($finder as $file) {
            $pharTask->addFile('ext/'.$file->getRelativePathname(), $file->getRealPath());
        }

        $finder = Finder::create()->files()
            ->ignoreVCS(true)
            ->name('*.php')
            ->name('*.css')
            ->name('*.png')
            ->name('*.js')
            ->name('*.css')
            ->name('*.eot')
            ->name('*.svg')
            ->name('*.ttf')
            ->name('*.wof')
            ->name('*.woff')
            ->name('*.woff2')
            ->name('*.png')
            ->name('*.tpl.dist')
            ->name('*.html.dist')
            ->exclude('videlalvaro')
            ->exclude('pheanstalk')
            ->exclude('phpseclib')
            ->exclude('codegyre')
            ->exclude('monolog')
            ->exclude('phpspec')
            ->exclude('Tests')
            ->exclude('tests')
            ->exclude('benchmark')
            ->exclude('demo')
            ->in('vendor');


        foreach ($finder as $file) {
            $pharTask->addStripped('vendor/'.$file->getRelativePathname(), $file->getRealPath());
        }

        $pharTask->addFile('autoload.php', 'autoload.php')
            ->addFile('codecept', 'package/bin')
            ->addFile('shim.php', 'shim.php')
            ->run();
        
        $code = $this->taskExec('php ' . $pharFileName)->run()->getExitCode();
        if ($code !== 0) {
            throw new Exception("There was problem compiling phar");
        }
    }

    /**
     * @desc generates modules reference from source files
     */
    public function buildDocs()
    {
        $this->say('generating documentation from source files');
        $this->buildDocsModules();
        $this->buildDocsUtils();
        $this->buildDocsCommands();
        $this->buildDocsExtensions();
    }

    public function buildDocsModules()
    {
        $this->taskCleanDir('docs/modules')->run();
        $this->say("Modules");
        $modules = Finder::create()->files()->name('*.php')->in(__DIR__ . '/src/Codeception/Module');

        foreach ($modules as $module) {
            $moduleName = basename(substr($module, 0, -4));
            $className = 'Codeception\Module\\' . $moduleName;
            $source = "https://github.com/Codeception/Codeception/tree/"
                .self::STABLE_BRANCH."/src/Codeception/Module/$moduleName.php";

            $this->taskGenDoc('docs/modules/' . $moduleName . '.md')
                ->docClass($className)
<<<<<<< HEAD
                ->prepend('# '.$moduleName)
                ->append('<p>&nbsp;</p><div class="alert alert-warning">Module reference is taken from the source code. <a href="'.$source.'">Help us to improve documentation. Edit module reference</a></div>')
                ->processClassSignature(false)
                ->processClassDocBlock(function(\ReflectionClass $c, $text) {
                  return "$text\n\n## Actions";
                })->processProperty(false)
                ->filterMethods(function(\ReflectionMethod $method) use ($className) {
                    if ($method->isConstructor() or $method->isDestructor()) return false;
                    if (!$method->isPublic()) return false;
=======
                ->append(
                    '<p>&nbsp;</p><div class="alert alert-warning">Module reference is taken from the source code. '
                    .'<a href="'.$source.'">Help us to improve documentation. Edit module reference</a></div>'
                )
                ->processClassSignature(false)
                ->processProperty(false)
                ->filterMethods(function (\ReflectionMethod $method) use ($className) {
                    if ($method->isConstructor() || $method->isDestructor()) {
                        return false;
                    }

                    if (!$method->isPublic()) {
                        return false;
                    }

>>>>>>> e783efa2
                    if (strpos($method->name, '_') === 0) {
                        $doc = $method->getDocComment();
                        try {
                            $doc = $doc . $method->getPrototype()->getDocComment();
                        } catch (\ReflectionException $e) {
                        }

                        if (strpos($doc, '@api') === false) {
                            return false;
                        }
                    };
                    return true;
                })->processMethod(function (\ReflectionMethod $method, $text) use ($className, $moduleName) {
                    $title = "\n### {$method->name}\n";
                    if (strpos($method->name, '_') === 0) {
                        $text = str_replace("@api\n", '', $text);
                        $text = "\n*hidden API method, expected to be used from Helper classes*\n" . $text;
                        $text = str_replace("{{MODULE_NAME}}", $moduleName, $text);
                    };

                    if (!trim($text)) {
                        return $title . "__not documented__\n";
                    }

                    $text = str_replace(
                        ['@since', '@version'],
                        [' * `Available since`', ' * `Available since`'],
                        $text
                    );
                    $text = str_replace('@part ', ' * `[Part]` ', $text);
                    $text = str_replace("@return mixed\n", '', $text);
                    $text = preg_replace('~@return (.*?)~', ' * `return` $1', $text);
                    $text = preg_replace("~@(.*?)([$\s])~", ' * `$1` $2', $text);
                    return $title . $text;
                })->processMethodSignature(false)
                ->reorderMethods('ksort')
                ->run();
        }
    }

    public function buildDocsUtils()
    {
        $this->say("Util Classes");
        $utils = ['Autoload', 'Fixtures', 'Stub', 'Locator', 'XmlBuilder', 'JsonType'];

        foreach ($utils as $utilName) {
            $className = '\Codeception\Util\\' . $utilName;
            $source = self::REPO_BLOB_URL."/".self::STABLE_BRANCH."/src/Codeception/Util/$utilName.php";

            $this->taskGenDoc('docs/reference/' . $utilName . '.md')
                ->docClass($className)
                ->append(
                    '<p>&nbsp;</p><div class="alert alert-warning">Reference is taken from the source code. '
                    .'<a href="'.$source.'">Help us to improve documentation. Edit module reference</a></div>'
                )
                ->processClassDocBlock(function (ReflectionClass $r, $text) {
                    return $text . "\n";
<<<<<<< HEAD
                })->processMethodSignature(function(ReflectionMethod $r, $text) {
                    return str_replace('public', '', $text);
                })->processMethodDocBlock(function(ReflectionMethod $r, $text) use ($utilName, $source) {
=======
                })->processMethodDocBlock(function (ReflectionMethod $r, $text) use ($utilName, $source) {
>>>>>>> e783efa2
                    $line = $r->getStartLine();
                    $text = preg_replace("~@(.*?)([$\s])~", ' * `$1` $2', $text);
                    $text .= "\n[See source]($source#L$line)";
                    return "\n" . $text."\n";
                })
                ->reorderMethods('ksort')
                ->run();
        }
    }

    public function buildDocsCommands()
    {
        $this->say("Commands");

        $commands = Finder::create()->files()->name('*.php')->depth(0)->in(__DIR__ . '/src/Codeception/Command');

        $commandGenerator = $this->taskGenDoc('docs/reference/Commands.md');
        foreach ($commands as $command) {
            $commandName = basename(substr($command, 0, -4));
            $className = '\Codeception\Command\\' . $commandName;
            $commandGenerator->docClass($className);
        }
        $commandGenerator
            ->prepend("# Console Commands\n")
            ->processClassSignature(function ($r, $text) {
                return "## ".$r->getShortName();
            })
            ->filterMethods(function (ReflectionMethod $r) {
                return false;
            })
            ->run();

    }

    public function buildDocsExtensions()
    {
        $this->say('Extensions');

        $extensions = Finder::create()->files()->sortByName()->name('*.php')->in(__DIR__ . '/ext');

        $extGenerator= $this->taskGenDoc(__DIR__.'/ext/README.md');
        foreach ($extensions as $command) {
            $commandName = basename(substr($command, 0, -4));
            $className = '\Codeception\Extension\\' . $commandName;
            $extGenerator->docClass($className);
        }
        $extGenerator
            ->prepend("# Official Extensions\n")
            ->processClassSignature(function ($r, $text) {
                return "## ".$r->getName();
            })
            ->filterMethods(function (ReflectionMethod $r) {
                return false;
            })
            ->filterProperties(function ($r) {
                return false;
            })
            ->run();
    }

    /**
     * @desc publishes generated phar to codeception.com
     */
    public function publishPhar()
    {
        $this->cloneSite();
        $version = \Codeception\Codecept::VERSION;
        if (strpos($version, self::STABLE_BRANCH) === 0) {
            $this->say("publishing to release branch");
            copy('../codecept.phar', 'codecept.phar');
            if (!is_dir('php54')) {
                mkdir('php54');
            }
            copy('../php54/codecept.phar', 'php54/codecept.phar');
            $this->taskExec('git add codecept.phar')->run();
            $this->taskExec('git add php54/codecept.phar')->run();
        }

        $this->taskFileSystemStack()
            ->mkdir("releases/$version")
            ->mkdir("releases/$version/php54")
            ->copy('../codecept.phar', "releases/$version/codecept.phar")
            ->copy('../php54/codecept.phar', "releases/$version/php54/codecept.phar")
            ->run();

        $this->taskGitStack()->add('-A')->run();

        $sortByVersion = function (\SplFileInfo $a, \SplFileInfo $b) {
            return version_compare($a->getBaseName(), $b->getBaseName());
        };

        $releases = array_reverse(
            iterator_to_array(Finder::create()->depth(0)->directories()->sort($sortByVersion)->in('releases'))
        );
        $branch = null;
        $releaseFile = $this->taskWriteToFile('builds.markdown')
            ->line('---')
            ->line('layout: page')
            ->line('title: Codeception Builds')
            ->line('---')
            ->line('');


        foreach ($releases as $release) {
            $releaseName = $release->getBasename();
            $downloadUrl = "http://codeception.com/releases/$releaseName/codecept.phar";
            
            list($major, $minor) = explode('.', $releaseName);
            if ("$major.$minor" != $branch) {
                $branch = "$major.$minor";
                $releaseFile->line("\n## $branch");
                if ($major < 2) {
                    $releaseFile->line("*Requires: PHP 5.3 and higher + CURL*\n");
                } else {
                    $releaseFile->line("*Requires: PHP 5.4 and higher + CURL*\n");
                }
                $releaseFile->line("* **[Download Latest $branch Release]($downloadUrl)**");
            }
            $versionLine = "* [$releaseName]($downloadUrl)";

            if (file_exists("releases/$releaseName/php54/codecept.phar")) {
                $downloadUrl = "http://codeception.com/releases/$releaseName/php54/codecept.phar";
                $versionLine .= ", [for PHP 5.4 or 5.5]($downloadUrl)";
            }

            $releaseFile->line($versionLine);
        }
        $releaseFile->run();

        $this->publishSite();
    }

    /**
     * Updates docs on codeception.com
     *
     */
    public function publishDocs()
    {
        if (strpos(\Codeception\Codecept::VERSION, self::STABLE_BRANCH) !== 0) {
            $this->say("The ".\Codeception\Codecept::VERSION." is not in release branch. Site is not build");
            return;
        }
        $this->say('building site...');

        $this->cloneSite();
        $this->taskCleanDir('docs')
            ->run();
        $this->taskFileSystemStack()
            ->mkdir('docs/reference')
            ->mkdir('docs/modules')
            ->run();

        chdir('../..');

        $this->taskWriteToFile('package/site/changelog.markdown')
            ->line('---')
            ->line('layout: page')
            ->line('title: Codeception Changelog')
            ->line('---')
            ->line('')
            ->line(
                '<div class="alert alert-warning">Download specific version at <a href="/builds">builds page</a></div>'
            )
            ->line('')
            ->line($this->processChangelog())
            ->run();

        $docs = Finder::create()->files('*.md')->sortByName()->in('docs');

        $modules = [];
        $api = [];
        $reference = [];
        foreach ($docs as $doc) {
            $newfile = $doc->getFilename();
            $name = substr($doc->getBasename(), 0, -3);
            $contents = $doc->getContents();
            if (strpos($doc->getPathname(), 'docs'.DIRECTORY_SEPARATOR.'modules') !== false) {
                $newfile = 'docs/modules/' . $newfile;
                $modules[$name] = '/docs/modules/' . $doc->getBasename();
                $contents = str_replace('## ', '### ', $contents);
                $buttons = [
                    'source' => self::REPO_BLOB_URL."/".self::STABLE_BRANCH."/src/Codeception/Module/$name.php"
                ];
                // building version switcher
                foreach (['master', '2.1', '2.0', '1.8'] as $branch) {
                    $buttons[$branch] = self::REPO_BLOB_URL."/$branch/docs/modules/$name.md";
                }
                $buttonHtml = "\n\n".'<div class="btn-group" role="group" style="float: right" aria-label="...">';
                foreach ($buttons as $link => $url) {
                    if ($link == self::STABLE_BRANCH) {
                        $link = "<strong>$link</strong>";
                    }
                    $buttonHtml.= '<a class="btn btn-default" href="'.$url.'">'.$link.'</a>';
                }
                $buttonHtml .= '</div>'."\n\n";
                $contents = $buttonHtml . $contents;
            } elseif (strpos($doc->getPathname(), 'docs'.DIRECTORY_SEPARATOR.'reference') !== false) {
                $newfile = 'docs/reference/' . $newfile;
                if ($name == 'Commands') continue;
                if ($name == 'Configuration') continue;
                $reference[$name] = '/docs/reference/' . $doc->getBasename();
            } else {
                $newfile = 'docs/'.$newfile;
                $api[substr($name, 3)] = '/docs/'.$doc->getBasename();
            }

            copy($doc->getPathname(), 'package/site/' . $newfile);

            $highlight_languages = implode('|', ['php', 'html', 'bash', 'yaml', 'json', 'xml', 'sql']);
            $contents = preg_replace(
                "~```\s?($highlight_languages)\b(.*?)```~ms",
                "{% highlight $1 %}\n$2\n{% endhighlight %}",
                $contents
            );
            $contents = str_replace('{% highlight  %}', '{% highlight yaml %}', $contents);
            $contents = preg_replace("~```\s?(.*?)```~ms", "{% highlight yaml %}\n$1\n{% endhighlight %}", $contents);
            // set default language in order not to leave unparsed code inside '```'

            $matches = [];
            $title = $name;
            $contents = "---\nlayout: doc\ntitle: ".($title!="" ? $title." - " : "")
                ."Codeception - Documentation\n---\n\n".$contents;

            file_put_contents('package/site/' .$newfile, $contents);
        }
        chdir('package/site');
        $guides = array_keys($api);
        foreach ($api as $name => $url) {
            $filename = substr($url, 6);
            $doc = file_get_contents('docs/'.$filename)."\n\n\n";
            $i = array_search($name, $guides);
            if (isset($guides[$i+1])) {
                $next_title = $guides[$i+1];
                $next_url = $api[$guides[$i+1]];
                $next_url = substr($next_url, 0, -3);
                $doc .= "\n* **Next Chapter: [$next_title >]($next_url)**";
            }

            if (isset($guides[$i-1])) {
                $prev_title = $guides[$i-1];
                $prev_url = $api[$guides[$i-1]];
                $prev_url = substr($prev_url, 0, -3);
                $doc .= "\n* **Previous Chapter: [< $prev_title]($prev_url)**";
            }

            $this->taskWriteToFile('docs/'.$filename)
                ->text($doc)
                ->run();
        }


        $guides_list = '';
        foreach ($api as $name => $url) {
            $url = substr($url, 0, -3);
            $name = preg_replace('/([A-Z]+)([A-Z][a-z])/', '\\1 \\2', $name);
            $name = preg_replace('/([a-z\d])([A-Z])/', '\\1 \\2', $name);
            $guides_list .= '<li><a href="'.$url.'">'.$name.'</a></li>';
        }
        file_put_contents('_includes/guides.html', $guides_list);

        $this->say("Building Guides index");
        $this->taskWriteToFile('_includes/guides.html')
            ->text($guides_list)
            ->run();

        $this->taskWriteToFile('docs/index.html')
            ->line('---')
            ->line('layout: doc')
            ->line('title: Codeception Documentation')
            ->line('---')
            ->line('')
            ->line("<h1>Codeception Documentation Guides</h1>")
            ->line('')
            ->text($guides_list)
            ->run();

        /**
         * Align modules in two columns like this:
         * A D
         * B E
         * C
         */
        $modules_cols = 2;
        $modules_rows = ceil(count($modules) / $modules_cols);
        $module_names_chunked = array_chunk(array_keys($modules), $modules_rows);
        $modules_list = '';
        for ($i = 0; $i < $modules_rows; $i++) {
            for ($j = 0; $j < $modules_cols; $j++) {
                if (isset($module_names_chunked[$j][$i])) {
                    $name = $module_names_chunked[$j][$i];
                    $url = substr($modules[$name], 0, -3);
                    $modules_list .= '<li><a href="'.$url.'">'.$name.'</a></li>';
                }
            }
        }
        file_put_contents('_includes/modules.html', $modules_list);

        $reference_list = '';
        foreach ($reference as $name => $url) {
            $url = substr($url, 0, -3);
            $reference_list .= '<li><a href="'.$url.'">'.$name.'</a></li>';
        }
        file_put_contents('_includes/reference.html', $reference_list);

        $this->say("Writing extensions docs");
        $this->taskWriteToFile('_includes/extensions.md')
            ->textFromFile(__DIR__.'/ext/README.md')
            ->run();

        $this->publishSite();
        $this->taskExec('git add')->args('.')->run();
    }

    /**
     * @desc creates a new version tag and pushes to github
     * @param null $branch
     * @param array $opt
     */
    public function publishGit($branch = null, $opt = ['tag|t' => null])
    {
        $version = isset($opt['tag']) ? $opt['tag'] : \Codeception\Codecept::VERSION;
        $this->say('creating new tag for '.$version);
        if (!$branch) {
            $branch = explode('.', $version);
            array_pop($branch);
            $branch = implode('.', $branch);
        }
        $this->taskExec("git tag $version")->run();
        $this->taskExec("git push origin $branch --tags")->run();
    }

    protected function processChangelog()
    {
        $changelog = file_get_contents('CHANGELOG.md');

        //user
        $changelog = preg_replace('~@(\w+)~', '<strong><a href="https://github.com/$1">@$1</a></strong>', $changelog);

        //issue
        $changelog = preg_replace(
            '~#(\d+)~',
            '<a href="https://github.com/Codeception/Codeception/issues/$1">#$1</a>',
            $changelog
        );

        //module
        $changelog = preg_replace('~\[(\w+)\]~', '<strong>[$1]</strong>', $changelog);

        return $changelog;
    }

    /**
     * @desc cleans all log and temp directories
     */
    public function clean()
    {
        $this->taskCleanDir([
            'tests/log',
            'tests/data/claypit/tests/_output',
            'tests/data/included/_log',
            'tests/data/included/jazz/tests/_log',
            'tests/data/included/shire/tests/_log',
        ])->run();

        $this->taskDeleteDir([
            'tests/data/claypit/c3tmp',
            'tests/data/sandbox'
        ])->run();
    }

    public function buildActors()
    {
        $build = 'php codecept build';
        $this->taskExec($build)->run();
        $this->taskExec($build)->args('-c tests/data/claypit')->run();
        $this->taskExec($build)->args('-c tests/data/included')->run();
        $this->taskExec($build)->args('-c tests/data/included/jazz')->run();
        $this->taskExec($build)->args('-c tests/data/included/shire')->run();
        $this->taskExec($build)->args('-c tests/data/included/jazz')->run();
    }

    protected function cloneSite()
    {
        @mkdir("package/site");
        $this->taskExec('git clone')
            ->args('git@github.com:Codeception/codeception.github.com.git')
            ->args('package/site/')
            ->run();
        chdir('package/site');
    }

    protected function publishSite()
    {
        $this->taskGitStack()
            ->add('-A')
            ->commit('auto updated documentation')
            ->push()
            ->run();

        chdir('..');
        sleep(2);
        $this->taskDeleteDir('site')->run();
        chdir('..');
        $this->say("Site build succesfully");
    }

    /**
     * Publishes Codeception base
     * @param null $branch
     * @param null $tag
     */
    public function publishBase($branch = null, $tag = null)
    {
        if (!$branch) {
            $branch = self::STABLE_BRANCH;
        }

        $this->say("Updating Codeception Base distribution");

        $tempBranch = "tmp".uniqid();

        $this->taskGitStack()
            ->checkout("-b $tempBranch")
            ->run();

        $this->taskReplaceInFile('composer.json')
            ->from('"codeception/codeception"')
            ->to('"codeception/base"')
            ->run();

        $this->taskReplaceInFile('composer.json')
            ->regex('~^\s+"facebook\/webdriver".*$~m')
            ->to('')
            ->run();

        $this->taskReplaceInFile('composer.json')
            ->regex('~^\s+"guzzlehttp\/guzzle".*$~m')
            ->to('')
            ->run();

        $this->taskComposerUpdate()->run();
        $this->taskGitStack()
            ->add('composer*')
            ->commit('auto-update')
            ->exec("push -f base $tempBranch:$branch")
            ->run();

        if ($tag) {
            $this->taskGitStack()
                ->exec("tag -d $tag")
                ->exec("push base :refs/tags/$tag")
                ->exec("tag $tag")
                ->push('base', $tag)
                ->run();
        }

        $this->taskGitStack()
            ->checkout($branch)
            ->exec("branch -D $tempBranch")
            ->run();
    }

    /**
     * Checks Codeception code style
     * Most useful values for `report` option: `full`, `summary`, `diff`
     *
     * @param array $opt
     */
    public function checkCodeStyle($opt = ['report|r' => 'summary'])
    {
        $this->say("Checking code style");

        $this->taskExec('php vendor/bin/phpcs')
            ->arg('.')
            ->arg('--standard=ruleset.xml')
            ->arg('--report=' . $opt['report'])
            ->arg('--ignore=tests/data,vendor')
            ->run();
    }
}<|MERGE_RESOLUTION|>--- conflicted
+++ resolved
@@ -293,7 +293,6 @@
 
             $this->taskGenDoc('docs/modules/' . $moduleName . '.md')
                 ->docClass($className)
-<<<<<<< HEAD
                 ->prepend('# '.$moduleName)
                 ->append('<p>&nbsp;</p><div class="alert alert-warning">Module reference is taken from the source code. <a href="'.$source.'">Help us to improve documentation. Edit module reference</a></div>')
                 ->processClassSignature(false)
@@ -303,23 +302,6 @@
                 ->filterMethods(function(\ReflectionMethod $method) use ($className) {
                     if ($method->isConstructor() or $method->isDestructor()) return false;
                     if (!$method->isPublic()) return false;
-=======
-                ->append(
-                    '<p>&nbsp;</p><div class="alert alert-warning">Module reference is taken from the source code. '
-                    .'<a href="'.$source.'">Help us to improve documentation. Edit module reference</a></div>'
-                )
-                ->processClassSignature(false)
-                ->processProperty(false)
-                ->filterMethods(function (\ReflectionMethod $method) use ($className) {
-                    if ($method->isConstructor() || $method->isDestructor()) {
-                        return false;
-                    }
-
-                    if (!$method->isPublic()) {
-                        return false;
-                    }
-
->>>>>>> e783efa2
                     if (strpos($method->name, '_') === 0) {
                         $doc = $method->getDocComment();
                         try {
@@ -377,13 +359,9 @@
                 )
                 ->processClassDocBlock(function (ReflectionClass $r, $text) {
                     return $text . "\n";
-<<<<<<< HEAD
                 })->processMethodSignature(function(ReflectionMethod $r, $text) {
                     return str_replace('public', '', $text);
                 })->processMethodDocBlock(function(ReflectionMethod $r, $text) use ($utilName, $source) {
-=======
-                })->processMethodDocBlock(function (ReflectionMethod $r, $text) use ($utilName, $source) {
->>>>>>> e783efa2
                     $line = $r->getStartLine();
                     $text = preg_replace("~@(.*?)([$\s])~", ' * `$1` $2', $text);
                     $text .= "\n[See source]($source#L$line)";
