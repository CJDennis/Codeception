<?php
namespace Codeception\Module;

// here you can define custom functions for CodeGuy 

class EmulateModuleHelper extends \Codeception\Module
{
    public $assertions = 0;

    public function seeEquals($expected, $actual)
    {
        \PHPUnit_Framework_Assert::assertEquals($expected, $actual);
        $this->assertions++;
    }
    
<<<<<<< HEAD
    public function seeFeaturesEquals($expected) {
        \PHPUnit_Framework_Assert::assertEquals($expected, $this->feature);
    }

    public function _before(\Codeception\TestInterface $test) {
        $this->feature = $test->getMetadata()->getFeature();
=======
    public function seeFeaturesEquals($expected)
    {
        \PHPUnit_Framework_Assert::assertEquals($expected, $this->scenario->getFeature());
    }

    public function _before(\Codeception\TestCase $test)
    {
        $this->scenario = $test->getScenario();
>>>>>>> e783efa2
    }
}<|MERGE_RESOLUTION|>--- conflicted
+++ resolved
@@ -13,22 +13,11 @@
         $this->assertions++;
     }
     
-<<<<<<< HEAD
     public function seeFeaturesEquals($expected) {
         \PHPUnit_Framework_Assert::assertEquals($expected, $this->feature);
     }
 
     public function _before(\Codeception\TestInterface $test) {
         $this->feature = $test->getMetadata()->getFeature();
-=======
-    public function seeFeaturesEquals($expected)
-    {
-        \PHPUnit_Framework_Assert::assertEquals($expected, $this->scenario->getFeature());
-    }
-
-    public function _before(\Codeception\TestCase $test)
-    {
-        $this->scenario = $test->getScenario();
->>>>>>> e783efa2
     }
 }