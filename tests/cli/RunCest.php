<?php

class RunCest
{
    public function _before(\CliGuy $I)
    {
        $I->amInPath('tests/data/sandbox');
    }

    public function runOneFile(\CliGuy $I)
    {
        $I->wantTo('execute one test');
        $I->executeCommand('run tests/dummy/FileExistsCept.php');
        $I->seeInShellOutput("OK (");
    }

    /**
     * @group reports
     * @group core
     *
     * @param CliGuy $I
     */
    public function runHtml(\CliGuy $I)
    {
        $I->wantTo('execute tests with html output');
        $I->executeCommand('run dummy --html');
        $I->seeFileFound('report.html', 'tests/_output');
    }

    /**
     * @group reports
     *
     * @param CliGuy $I
     */
    public function runJsonReport(\CliGuy $I)
    {
        $I->wantTo('check json reports');
        $I->executeCommand('run dummy --json');
        $I->seeFileFound('report.json', 'tests/_output');
        $I->seeInThisFile('"suite":');
        $I->seeInThisFile('"dummy"');
    }

    /**
     * @group reports
     *
     * @param CliGuy $I
     */
    public function runTapReport(\CliGuy $I)
    {
        $I->wantTo('check tap reports');
        $I->executeCommand('run dummy --tap');
        $I->seeFileFound('report.tap.log', 'tests/_output');
    }

    /**
     * @group reports
     *
     * @param CliGuy $I
     */
    public function runXmlReport(\CliGuy $I)
    {
        $I->wantTo('check xml reports');
        $I->executeCommand('run dummy --xml');
        $I->seeFileFound('report.xml', 'tests/_output');
        $I->seeInThisFile('<?xml');
        $I->seeInThisFile('<testsuite name="dummy"');
        $I->seeInThisFile('<testcase name="FileExists"');
        $I->seeInThisFile('feature="');
    }

    /**
     * @group reports
     * @param CliGuy $I
     */
    public function runXmlReportsInStrictMode(\CliGuy $I)
    {
        $I->wantTo('check xml in strict mode');
        $I->executeCommand('run dummy --xml -c codeception_strict_xml.yml');
        $I->seeFileFound('report.xml', 'tests/_output');
        $I->seeInThisFile('<?xml');
        $I->seeInThisFile('<testsuite name="dummy"');
        $I->seeInThisFile('<testcase name="FileExists"');
        $I->dontSeeInThisFile('feature="');
    }

    /**
     * @group reports
     *
     * @param CliGuy $I
     */
    public function runReportMode(\CliGuy $I)
    {
        $I->wantTo('try the reporting mode');
        $I->executeCommand('run dummy --report');
        $I->seeInShellOutput('FileExistsCept');
        $I->seeInShellOutput('........Ok');
    }

    /**
     * @group reports
     *
     * @param CliGuy $I
     */
    public function runCustomReport(\CliGuy $I)
    {
        $I->wantTo('try the reporting mode');
        $I->executeCommand('run dummy --report -c codeception_custom_report.yml');
        $I->seeInShellOutput('FileExistsCept: Check config exists');
        $I->dontSeeInShellOutput('Ok');
    }

    public function runOneGroup(\CliGuy $I)
    {
        $I->executeCommand('run skipped -g notorun');
        $I->seeInShellOutput('Skipped Tests (1)');
        $I->seeInShellOutput("IncompleteMeCept");
        $I->dontSeeInShellOutput("SkipMeCept");
    }

    public function skipRunOneGroup(\CliGuy $I)
    {
        $I->executeCommand('run skipped --skip-group notorun');
        $I->seeInShellOutput('Skipped Tests (2)');
        $I->seeInShellOutput("SkipMeCept");
        $I->dontSeeInShellOutput("IncompleteMeCept");
    }

    public function skipGroupOfCest(\CliGuy $I)
    {
        $I->executeCommand('run dummy');
        $I->seeInShellOutput('Optimistic');
        $I->seeInShellOutput('Dummy Tests (5)');
        $I->executeCommand('run dummy --skip-group ok');
        $I->seeInShellOutput('Pessimistic');
        $I->seeInShellOutput('Dummy Tests (4)');
        $I->dontSeeInShellOutput('Optimistic');
    }

    public function runTwoSuites(\CliGuy $I)
    {
        $I->executeCommand('run skipped,dummy --no-exit');
        $I->seeInShellOutput("Skipped Tests (3)");
        $I->seeInShellOutput("Dummy Tests (5)");
        $I->dontSeeInShellOutput("Remote Tests");
    }

    public function skipSuites(\CliGuy $I)
    {
        $I->executeCommand(
            'run dummy --skip skipped --skip remote --skip remote_server --skip order --skip unit '
            . '--skip powers --skip math --skip messages'
        );
        $I->seeInShellOutput("Dummy Tests");
        $I->dontSeeInShellOutput("Remote Tests");
        $I->dontSeeInShellOutput("Remote_server Tests");
        $I->dontSeeInShellOutput("Order Tests");
    }

    public function runOneTestFromUnit(\CliGuy $I)
    {
        $I->executeCommand('run tests/dummy/AnotherTest.php:testFirst');
        $I->seeInShellOutput("AnotherTest: First");
        $I->seeInShellOutput('OK');
        $I->dontSeeInShellOutput('AnotherTest: Second');
    }

    public function runOneTestFromCest(\CliGuy $I)
    {
        $I->executeCommand('run tests/dummy/AnotherCest.php:optimistic');
        $I->seeInShellOutput("Optimistic");
        $I->dontSeeInShellOutput('Pessimistic');
    }

    public function runTestWithDataProviders(\CliGuy $I)
    {
        $I->executeCommand('run tests/unit/DataProvidersTest.php');
        $I->seeInShellOutput('Is triangle | "real triangle"');
        $I->seeInShellOutput('Is triangle | #0');
        $I->seeInShellOutput('Is triangle | #1');
        $I->seeInShellOutput('DataProvidersTest');
        $I->seeInShellOutput("OK");
    }

    public function runTestWithFailFast(\CliGuy $I)
    {
        $I->executeCommand('run unit --skip-group error --no-exit');
        $I->seeInShellOutput('FailingTest: Me');
        $I->seeInShellOutput("PassingTest: Me");
        $I->executeCommand('run unit --fail-fast --skip-group error --no-exit');
        $I->seeInShellOutput('There was 1 failure');
        $I->dontSeeInShellOutput("PassingTest: Me");
    }

    public function runWithCustomOuptutPath(\CliGuy $I)
    {
        $I->executeCommand('run dummy --xml myverycustom.xml --html myownhtmlreport.html');
        $I->seeFileFound('myverycustom.xml', 'tests/_output');
        $I->seeInThisFile('<?xml');
        $I->seeInThisFile('<testsuite name="dummy"');
        $I->seeInThisFile('<testcase name="FileExists"');
        $I->seeFileFound('myownhtmlreport.html', 'tests/_output');
        $I->dontSeeFileFound('report.xml', 'tests/_output');
        $I->dontSeeFileFound('report.html', 'tests/_output');
    }

    public function runTestsWithDependencyInjections(\CliGuy $I)
    {
        $I->executeCommand('run math');
        $I->seeInShellOutput('MathCest: Test addition');
        $I->seeInShellOutput('MathCest: Test subtraction');
        $I->seeInShellOutput('MathCest: Test square');
        $I->seeInShellOutput('MathTest: All');
        $I->seeInShellOutput('OK (');
        $I->dontSeeInShellOutput('fail');
        $I->dontSeeInShellOutput('error');
    }

    public function runErrorTest(\CliGuy $I)
    {
        $I->executeCommand('run unit ErrorTest --no-exit');
        $I->seeInShellOutput('There was 1 error');
        $I->seeInShellOutput('Array to string conversion');
        $I->seeInShellOutput('ErrorTest.php:9');
    }

    public function runTestWithException(\CliGuy $I)
    {
        $I->executeCommand('run unit ExceptionTest --no-exit -v');
        $I->seeInShellOutput('There was 1 error');
        $I->seeInShellOutput('Helllo!');
        $I->expect('Exceptions are not wrapped into ExceptionWrapper');
        $I->dontSeeInShellOutput('PHPUnit_Framework_ExceptionWrapper');
        $I->seeInShellOutput('RuntimeException');
    }

    public function runTestsWithSteps(\CliGuy $I)
    {
        $I->executeCommand('run scenario SuccessCept --steps');
        $I->seeInShellOutput(<<<EOF
Scenario --
 I am in path "."
 I see file found "scenario.suite.yml"
 PASSED
EOF
        );
    }

    /**
     * @param CliGuy $I
     */
    public function runTestWithFailedScenario(\CliGuy $I, $scenario)
    {
        if (!extension_loaded('xdebug') && !defined('HHVM_VERSION')) {
            $scenario->skip("Xdebug not loaded");
        }
        $I->executeCommand('run scenario FailedCept --steps --no-exit');
        $I->seeInShellOutput(<<<EOF
FailedCept: Fail when file is not found
Signature: FailedCept
Test: tests/scenario/FailedCept.php
Scenario --
 I am in path "."
 I see file found "games.zip"
 FAIL
EOF
        );
        $I->expect('to see scenario trace');
        $I->seeInShellOutput(<<<EOF
Scenario Steps:

 2. \$I->seeFileFound("games.zip") at tests/scenario/FailedCept.php:5
 1. \$I->amInPath(".") at tests/scenario/FailedCept.php:4

EOF
        );
    }

    /**
     * @param CliGuy $I
     */
    public function runTestWithSubSteps(\CliGuy $I, $scenario)
    {
        if (!extension_loaded('xdebug') && !defined('HHVM_VERSION')) {
            $scenario->skip("Xdebug not loaded");
        }

        $file = "codeception".DIRECTORY_SEPARATOR."c3";
        $I->executeCommand('run scenario SubStepsCept --steps');
        $I->seeInShellOutput(<<<EOF
Scenario --
 I am in path "."
 I see code coverage files are present
EOF
        );
        // I split this assertion into two, because extra space is printed after "present" on HHVM
        $I->seeInShellOutput(<<<EOF
   I see file found "c3.php"
   I see file found "composer.json"
   I see in this file "$file"
EOF
        );
    }

    public function runDependentCest(CliGuy $I)
    {
        $I->executeCommand('run order DependentCest --no-exit');
        $I->seeInShellOutput('Skipped: 1');
    }

    public function runDependentTest(CliGuy $I)
    {
        $I->executeCommand('run unit DependsTest --no-exit');
        $I->seeInShellOutput('Skipped: 1');
        $I->executeCommand('run unit --no-exit');
        $I->seeInShellOutput('Skipped: 2');
    }

    public function runGherkinTest(CliGuy $I)
    {
        $I->executeCommand('run scenario File.feature --steps');
        $I->seeInShellOutput(<<<EOF
 In order to test a feature
 As a user
 I need to be able to see output
EOF
        );
        $I->seeInShellOutput('Given i have terminal opened');
        $I->seeInShellOutput('When i am in current directory');
        $I->seeInShellOutput('Then there is a file "scenario.suite.yml"');
        $I->seeInShellOutput('And there are keywords in "scenario.suite.yml"');
        $I->seeInShellOutput(<<<EOF
   | class_name | ScenarioGuy |
   | enabled    | Filesystem  |
EOF
        );
        $I->seeInShellOutput('PASSED');
    }

    public function runIncompleteGherkinTest(CliGuy $I)
    {
        $I->executeCommand('run scenario File.feature -v');
        $I->seeInShellOutput('OK, but incomplete');
        $I->seeInShellOutput('Step definition for `I have only idea of what\'s going on here` not found in contexts');
    }

    public function runGherkinScenarioOutline(CliGuy $I)
    {
        $I->executeCommand('run scenario FileExamples.feature -v');
        $I->seeInShellOutput('OK (3 tests');
    }


    /**
     * @param CliGuy $I
     * @after checkExampleFiles
     */
    public function runTestWithAnnotationExamples(CliGuy $I)
    {
        $I->executeCommand('run scenario ExamplesCest:filesExistsAnnotation --steps');
    }

    /**
     * @param CliGuy $I
     * @after checkExampleFiles
     */
    public function runTestWithJsonExamples(CliGuy $I)
    {
        $I->executeCommand('run scenario ExamplesCest:filesExistsByJson --steps');
    }

    /**
     * @param CliGuy $I
     * @after checkExampleFiles
     */
    public function runTestWithArrayExamples(CliGuy $I)
    {
        $I->executeCommand('run scenario ExamplesCest:filesExistsByArray --steps');
    }

    protected function checkExampleFiles(CliGuy $I)
    {
        $I->seeInShellOutput('OK (3 tests');
        $I->seeInShellOutput('I see file found "scenario.suite.yml"');
        $I->seeInShellOutput('I see file found "dummy.suite.yml"');
        $I->seeInShellOutput('I see file found "unit.suite.yml"');
    }
<<<<<<< HEAD
=======

    public function runTestWithComplexExample(CliGuy $I)
    {
        $I->executeCommand('run scenario ExamplesCest:filesExistsComplexJson --debug');
        $I->seeInShellOutput('Files exists complex json | {"path":"."');
        $I->seeInShellOutput('OK (1 test');
        $I->seeInShellOutput('I see file found "scenario.suite.yml"');
        $I->seeInShellOutput('I see file found "dummy.suite.yml"');
        $I->seeInShellOutput('I see file found "unit.suite.yml"');

    }


>>>>>>> be7a33a6
}<|MERGE_RESOLUTION|>--- conflicted
+++ resolved
@@ -385,8 +385,6 @@
         $I->seeInShellOutput('I see file found "dummy.suite.yml"');
         $I->seeInShellOutput('I see file found "unit.suite.yml"');
     }
-<<<<<<< HEAD
-=======
 
     public function runTestWithComplexExample(CliGuy $I)
     {
@@ -400,5 +398,4 @@
     }
 
 
->>>>>>> be7a33a6
 }