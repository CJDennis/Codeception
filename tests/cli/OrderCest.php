<?php

class OrderCest
{
    public function checkOneFile(CliGuy $I)
    {
        $I->amInPath('tests/data/sandbox');
        $I->executeCommand('run order LoadingOrderCept.php');
        $I->expect('global bootstrap, initialization, beforeSuite, before, bootstrap(B), test(T), after, afterSuite');
        $I->seeFileFound('order.txt','tests/_output');
        $I->seeFileContentsEqual("BIB([ST])");
    }

    public function checkForFails(CliGuy $I)
    {
        $I->amInPath('tests/data/sandbox');
        $I->executeCommand('run order FailedCept.php --no-exit');
        $I->seeFileFound('order.txt','tests/_output');
        $I->expect('global bootstrap, initialization, beforeSuite, before, bootstrap, test, fail, after, afterSuite');
        $I->seeFileContentsEqual("BIB([STF])");
    }

    public function checkForCanCantFails(CliGuy $I)
    {
        $I->amInPath('tests/data/sandbox');
        $I->executeCommand('run order CanCantFailCept.php --no-exit');
        $I->seeFileFound('order.txt','tests/_output');
        $I->expect('global bootstrap, initialization, beforeSuite, before, bootstrap, test, fail, fail, test, after, afterSuite');
        $I->seeFileContentsEqual("BIB([STFFT])");
    }

    public function checkForCanCantFailsInCest(CliGuy $I)
    {
        $I->amInPath('tests/data/sandbox');
        $I->executeCommand('run order CanCantFailCest.php --no-exit');
        $I->seeFileFound('order.txt','tests/_output');
        $I->expect('global bootstrap, initialization, beforeSuite, before, bootstrap, test, fail, fail, test, test, fail, fail, test, after, afterSuite');
        $I->seeFileContentsEqual("BIB([TFT][TFT])");
    }

    public function checkSimpleFiles(CliGuy $I)
    {
        $I->amInPath('tests/data/sandbox');
        $I->executeCommand('run order --no-exit --group simple');
        $I->seeFileFound('order.txt','tests/_output');
<<<<<<< HEAD
        $I->seeFileContentsEqual("BIB({{{[ST][STFFT][STF][ST]}}})");
=======
        $I->seeFileContentsEqual("BIBP({{{[ST][STFFT][STF][ST])}}}");
>>>>>>> 50bd4ab0
    }

    public function checkCestOrder(CliGuy $I)
    {
        $I->amInPath('tests/data/sandbox');
        $I->executeCommand('run tests/order/ReorderCest.php --no-exit');
        $I->seeFileFound('order.txt','tests/_output');
        $I->seeFileContentsEqual("BIB([0123456])");
    }

    public function checkFailingCestOrder(CliGuy $I)
    {
        $I->amInPath('tests/data/sandbox');
        $I->executeCommand('run tests/order/FailedCest.php --no-exit -vvv');
        $I->seeFileFound('order.txt','tests/_output');
        $I->seeFileContentsEqual("BIB([a%F])");
    }

    public function checkCodeceptionTest(CliGuy $I)
    {
        $I->amInPath('tests/data/sandbox');
        $I->executeCommand('run order CodeTest.php --no-exit');
        $I->seeFileFound('order.txt','tests/_output');
        $I->expect('
            global bootstrap,
            initialization,
            beforeSuite,
            beforeClass,
            @beforeClass,
            bootstrap,
            before,
            @before
            test,
            after,
            @after,
            afterSuite,
            afterClass,
            @afterClass');
        $I->seeFileContentsEqual("BIB({{[<C>]}})");
    }

    public function checkAfterBeforeClassInTests(CliGuy $I)
    {
        $I->amInPath('tests/data/sandbox');
        $I->executeCommand('run order BeforeAfterClassTest.php');
        $I->seeFileFound('order.txt', 'tests/_output');
        $I->seeInThisFile('BIB({[1][2]})');
    }

    public function checkBootstrapIsLoadedBeforeTests(CliGuy $I)
    {
        $I->amInPath('tests/data/sandbox');
        $I->executeCommand('run order ParsedLoadedTest.php');
        $I->seeFileFound('order.txt', 'tests/_output');
        $I->seeInThisFile('BIBP(T)');
    }
}<|MERGE_RESOLUTION|>--- conflicted
+++ resolved
@@ -43,11 +43,7 @@
         $I->amInPath('tests/data/sandbox');
         $I->executeCommand('run order --no-exit --group simple');
         $I->seeFileFound('order.txt','tests/_output');
-<<<<<<< HEAD
-        $I->seeFileContentsEqual("BIB({{{[ST][STFFT][STF][ST]}}})");
-=======
-        $I->seeFileContentsEqual("BIBP({{{[ST][STFFT][STF][ST])}}}");
->>>>>>> 50bd4ab0
+        $I->seeFileContentsEqual("BIBP({{{[ST][STFFT][STF][ST]}}})");
     }
 
     public function checkCestOrder(CliGuy $I)
