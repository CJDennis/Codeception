<?php
<<<<<<< HEAD
class DependsTest extends \Codeception\Test\TestCase {
=======
class DependsTest extends \Codeception\Test\Unit {
>>>>>>> 8ab258d7

    /**
     * @group depends
     * @depends testOne
     */
    public function testTwo()
    {
        $this->assertTrue(true);
    }

    /**
     * @group depends
     */
    public function testOne()
    {
        $this->assertTrue(false);
    }



}<|MERGE_RESOLUTION|>--- conflicted
+++ resolved
@@ -1,9 +1,5 @@
 <?php
-<<<<<<< HEAD
-class DependsTest extends \Codeception\Test\TestCase {
-=======
 class DependsTest extends \Codeception\Test\Unit {
->>>>>>> 8ab258d7
 
     /**
      * @group depends
