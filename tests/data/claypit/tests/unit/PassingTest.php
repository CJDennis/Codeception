--- conflicted
+++ resolved
@@ -1,10 +1,6 @@
 <?php
 
-<<<<<<< HEAD
-class PassingTest extends \Codeception\Test\TestCase
-=======
 class PassingTest extends \Codeception\Test\Unit
->>>>>>> 8ab258d7
 {
 
     public function testMe()
