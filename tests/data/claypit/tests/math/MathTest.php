<?php

use Math\CalcHelper as Calc;

<<<<<<< HEAD
class MathTest extends \Codeception\Test\TestCase
=======
class MathTest extends \Codeception\Test\Unit
>>>>>>> 8ab258d7
{
   /**
    * @var \MathTester
    */
    protected $tester;

    /**
     * @var Calc
     */
    protected $calc;

    protected function _inject(Calc $calc)
    {
        $this->calc = $calc;
    }

    public function testAll()
    {
        $this->assertEquals(3, $this->calc->add(1, 2));
        $this->assertEquals(1, $this->calc->subtract(3, 2));
        $this->assertEquals(75, $this->calc->squareOfCircle(5));
    }
}<|MERGE_RESOLUTION|>--- conflicted
+++ resolved
@@ -2,11 +2,7 @@
 
 use Math\CalcHelper as Calc;
 
-<<<<<<< HEAD
-class MathTest extends \Codeception\Test\TestCase
-=======
 class MathTest extends \Codeception\Test\Unit
->>>>>>> 8ab258d7
 {
    /**
     * @var \MathTester
