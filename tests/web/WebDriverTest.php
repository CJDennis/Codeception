<?php

use Codeception\Util\Stub;
use Facebook\WebDriver\Remote\RemoteWebDriver;
use Facebook\WebDriver\WebDriverBy;
use Facebook\WebDriver\WebDriverKeys;

require_once codecept_data_dir() . 'app/data.php';
require_once __DIR__ . '/../unit/Codeception/Module/TestsForBrowsers.php';

class WebDriverTest extends TestsForBrowsers
{
    /**
     * @var \Codeception\Module\WebDriver
     */
    protected $module;

    /**
     * @var RemoteWebDriver
     */
    protected $webDriver;

    const MODULE_CLASS = 'Codeception\Module\WebDriver';
    const WEBDRIVER_CLASS = 'Facebook\WebDriver\Remote\RemoteWebDriver';

    public function _before()
    {
        $this->module = $this->getModule('WebDriver');
        $this->webDriver = &$this->getModule('WebDriver')->webDriver;
    }

    public function _after()
    {
        data::clean();
    }

    public function testClickEventOnCheckbox()
    {
        $this->module->amOnPage('/form/checkbox');
        $this->module->uncheckOption('#checkin');
        $this->module->dontSee('ticked', '#notice');
        $this->module->checkOption('#checkin');
        $this->module->see('ticked', '#notice');
    }

    public function testAcceptPopup()
    {
        $this->notForPhantomJS();
        $this->module->amOnPage('/form/popup');
        $this->module->click('Confirm');
        $this->module->acceptPopup();
        $this->module->see('Yes', '#result');
    }

    public function testCancelPopup()
    {
        $this->notForPhantomJS();
        $this->module->amOnPage('/form/popup');
        $this->module->click('Confirm');
        $this->module->cancelPopup();
        $this->module->see('No', '#result');
    }

    public function testSelectByCss()
    {
        $this->module->amOnPage('/form/select');
        $this->module->selectOption('form select[name=age]', '21-60');
        $this->module->click('Submit');
        $form = data::get('form');
        $this->assertEquals('adult', $form['age']);
    }

    public function testSeeInPopup()
    {
        $this->notForPhantomJS();
        $this->module->amOnPage('/form/popup');
        $this->module->click('Alert');
        $this->module->seeInPopup('Really?');
        $this->module->cancelPopup();
    }

    public function testScreenshot()
    {
        $this->module->amOnPage('/');
        @unlink(\Codeception\Configuration::outputDir().'testshot.png');
        $testName="debugTest";

        $this->module->makeScreenshot($testName);
        $this->assertFileExists(\Codeception\Configuration::outputDir().'debug/'.$testName.'.png');
        @unlink(\Codeception\Configuration::outputDir().'debug/'.$testName.'.png');

        $this->module->_saveScreenshot(\Codeception\Configuration::outputDir().'testshot.png');
        $this->assertFileExists(\Codeception\Configuration::outputDir().'testshot.png');
        @unlink(\Codeception\Configuration::outputDir().'testshot.png');
    }

    public function testSubmitForm()
    {
        $this->module->amOnPage('/form/complex');
        $this->module->submitForm('form', [
                'name' => 'Davert',
                'age' => 'child',
                'terms' => 'agree',
                'description' => 'My Bio'
        ]);
        $form = data::get('form');
        $this->assertEquals('Davert', $form['name']);
        $this->assertEquals('kill_all', $form['action']);
        $this->assertEquals('My Bio', $form['description']);
        $this->assertEquals('agree', $form['terms']);
        $this->assertEquals('child', $form['age']);
    }
    public function testSubmitFormWithNumbers()
    {
        $this->module->amOnPage('/form/complex');
        $this->module->submitForm('form', [
            'name' => 'Davert',
            'age' => 'child',
            'terms' => 'agree',
            'description' => 10
        ]);
        $form = data::get('form');
        $this->assertEquals('Davert', $form['name']);
        $this->assertEquals('kill_all', $form['action']);
        $this->assertEquals('10', $form['description']);
        $this->assertEquals('agree', $form['terms']);
        $this->assertEquals('child', $form['age']);
    }

    public function testRadioButtonByValue()
    {
        $this->module->amOnPage('/form/radio');
        $this->module->selectOption('form', 'disagree');
        $this->module->click('Submit');
        $form = data::get('form');
        $this->assertEquals('disagree', $form['terms']);
    }

    public function testRadioButtonByLabelOnContext()
    {
        $this->module->amOnPage('/form/radio');
        $this->module->selectOption('form input', 'Get Off');
        $this->module->seeOptionIsSelected('form input', 'disagree');
        $this->module->dontSeeOptionIsSelected('form input', 'agree');
        $this->module->click('Submit');
        $form = data::get('form');
        $this->assertEquals('disagree', $form['terms']);
    }

    public function testRadioButtonByLabel()
    {
        $this->module->amOnPage('/form/radio');
        $this->module->checkOption('Get Off');
        $this->module->click('Submit');
        $form = data::get('form');
        $this->assertEquals('disagree', $form['terms']);
    }


    public function testRawSelenium()
    {
        $this->module->amOnPage('/');
        $this->module->executeInSelenium(function ($webdriver) {
            $webdriver->findElement(WebDriverBy::id('link'))->click();
        });
        $this->module->seeCurrentUrlEquals('/info');
    }

    public function testKeys()
    {
        $this->module->amOnPage('/form/field');
        $this->module->pressKey('#name', ['ctrl', 'a'], WebDriverKeys::DELETE);
        $this->module->pressKey('#name', 'test', ['shift', '111']);
        $this->module->pressKey('#name', '1');
        $this->module->seeInField('#name', 'test!!!1');
    }

    public function testWait()
    {
        $this->module->amOnPage('/');
        $time = time();
        $this->module->wait(3);
        $this->assertGreaterThanOrEqual($time+3, time());
    }


    public function testSelectInvalidOptionFails()
    {
        $this->shouldFail();
        $this->module->amOnPage('/form/select');
        $this->module->selectOption('#age', '13-22');
    }

    public function testAppendFieldSelect()
    {
        $this->module->amOnPage('/form/select_multiple');
        $this->module->selectOption('form #like', 'eat');
        $this->module->appendField('form #like', 'code');
        $this->module->click('Submit');
        $form = data::get('form');
        $this->assertEmpty(array_diff($form['like'], ["eat", "code"]));
    }

    public function testAppendFieldSelectFails()
    {
        $this->shouldFail();
        $this->module->amOnPage('/form/select_multiple');
        $this->module->appendField('form #like', 'code123');
    }

    public function testAppendFieldTextarea()
    {
        $this->module->amOnPage('/form/textarea');
        $this->module->fillField('form #description', 'eat');
        $this->module->appendField('form #description', ' code');
        $this->module->click('Submit');
        $form = data::get('form');
        $this->assertEquals('eat code', $form['description']);
    }

    public function testAppendFieldTextareaFails()
    {
        $this->shouldFail();
        $this->module->amOnPage('/form/textarea');
        $this->module->appendField('form #description123', ' code');
    }

    public function testAppendFieldText()
    {
        $this->module->amOnPage('/form/field');
        $this->module->appendField('form #name', ' code');
        $this->module->click('Submit');
        $form = data::get('form');
        $this->assertEquals('OLD_VALUE code', $form['name']);
    }

    public function testAppendFieldTextFails()
    {
        $this->shouldFail();
        $this->module->amOnPage('/form/field');
        $this->module->appendField('form #name123', ' code');
    }

    public function testAppendFieldCheckboxByValue()
    {
        $this->module->amOnPage('/form/checkbox');
        $this->module->appendField('form input[name=terms]', 'agree');
        $this->module->click('Submit');
        $form = data::get('form');
        $this->assertEquals('agree', $form['terms']);
    }

    public function testAppendFieldCheckboxByValueFails()
    {
        $this->shouldFail();
        $this->module->amOnPage('/form/checkbox');
        $this->module->appendField('form input[name=terms]', 'agree123');
    }

    public function testAppendFieldCheckboxByLabel()
    {
        $this->module->amOnPage('/form/checkbox');
        $this->module->appendField('form input[name=terms]', 'I Agree');
        $this->module->click('Submit');
        $form = data::get('form');
        $this->assertEquals('agree', $form['terms']);
    }

    public function testAppendFieldCheckboxByLabelFails()
    {
        $this->shouldFail();
        $this->module->amOnPage('/form/checkbox');
        $this->module->appendField('form input[name=terms]', 'I Agree123');
    }

    public function testAppendFieldRadioButtonByValue()
    {
        $this->module->amOnPage('/form/radio');
        $this->module->appendField('form input[name=terms]', 'disagree');
        $this->module->click('Submit');
        $form = data::get('form');
        $this->assertEquals('disagree', $form['terms']);
    }

    public function testAppendFieldRadioButtonByValueFails()
    {
        $this->shouldFail();
        $this->module->amOnPage('/form/radio');
        $this->module->appendField('form input[name=terms]', 'disagree123');
    }

    public function testAppendFieldRadioButtonByLabel()
    {
        $this->module->amOnPage('/form/radio');
        $this->module->appendField('form input[name=terms]', 'Get Off');
        $this->module->click('Submit');
        $form = data::get('form');
        $this->assertEquals('disagree', $form['terms']);
    }

    public function testAppendFieldRadioButtonByLabelFails()
    {
        $this->shouldFail();
        $this->module->amOnPage('/form/radio');
        $this->module->appendField('form input[name=terms]', 'Get Off123');
    }

    public function testPauseExecution()
    {
        $this->module->amOnPage('/');
        $this->module->pauseExecution();
    }

    // Issue https://github.com/Codeception/Codeception/pull/875
    public function testFillPasswordOnFormSubmit()
    {
        $this->module->amOnPage('/form/complex');
        $this->module->submitForm('form', [
           'password' => '123456'
        ]);
        $form = data::get('form');
        $this->assertEquals('123456', $form['password']);
    }

    public function testEmptyFormSubmit()
    {
        $this->shouldFail();
        $this->module->amOnPage('/form/complex');
        $this->module->submitForm('form111', []);
    }

    public function testWebDriverByLocators()
    {
        $this->module->amOnPage('/login');
        $this->module->seeElement(WebDriverBy::id('submit-label'));
        $this->module->seeElement(WebDriverBy::name('password'));
        $this->module->seeElement(WebDriverBy::className('optional'));
        $this->module->seeElement(WebDriverBy::cssSelector('form.global_form_box'));
        $this->module->seeElement(WebDriverBy::xpath(\Codeception\Util\Locator::tabIndex(4)));
        $this->module->fillField(WebDriverBy::name('password'), '123456');
        $this->module->amOnPage('/form/select');
        $this->module->selectOption(WebDriverBy::name('age'), 'child');
        $this->module->amOnPage('/form/checkbox');
        $this->module->checkOption(WebDriverBy::name('terms'));
        $this->module->amOnPage('/');
        $this->module->seeElement(WebDriverBy::linkText('Test'));
        $this->module->click(WebDriverBy::linkText('Test'));
        $this->module->seeCurrentUrlEquals('/form/hidden');
    }

    public function testSeeVisible()
    {
        $this->module->amOnPage('/info');
        $this->module->dontSee('Invisible text');
        $this->module->dontSee('Invisible', '.hidden');
        $this->module->seeInPageSource('Invisible text');
    }

    public function testSeeInvisible()
    {
        $this->shouldFail();
        $this->module->amOnPage('/info');
        $this->module->see('Invisible text');
    }

    public function testFailWebDriverByLocator()
    {
        $this->shouldFail();
        $this->module->amOnPage('/form/checkbox');
        $this->module->checkOption(WebDriverBy::name('age'));
    }

    // fails in PhpBrowser :(
    public function testSubmitUnchecked()
    {
        $this->module->amOnPage('/form/unchecked');
        $this->module->seeCheckboxIsChecked('#checkbox');
        $this->module->uncheckOption('#checkbox');
        $this->module->click('#submit');
        ;
        $this->module->see('0', '#notice');
    }

    public function testCreateCeptScreenshotFail()
    {
        $fakeWd = Stub::make('\Facebook\WebDriver\Remote\RemoteWebDriver', [
            'takeScreenshot' => Stub::once(function () {

            }),
            'getPageSource' => Stub::once(function () {

            }),
            'manage' => Stub::make('\Facebook\WebDriver\WebDriverOptions', [
                'getAvailableLogTypes' => Stub::atLeastOnce(function () {
                    return [];
                }),
            ]),
        ]);
        $module = Stub::make(self::MODULE_CLASS, ['webDriver' => $fakeWd]);
            $cept = (new \Codeception\Test\Cept('loginCept', 'loginCept.php'));
        $module->_failed($cept, new PHPUnit_Framework_AssertionFailedError());
    }

    public function testCreateCestScreenshotOnFail()
    {
        $fakeWd = Stub::make(self::WEBDRIVER_CLASS, [
            'takeScreenshot' => Stub::once(function ($filename) {
                PHPUnit_Framework_Assert::assertEquals(codecept_log_dir('stdClass.login.fail.png'), $filename);
            }),
            'getPageSource' => Stub::once(function () {

            }),
            'manage' => Stub::make('\Facebook\WebDriver\WebDriverOptions', [
                'getAvailableLogTypes' => Stub::atLeastOnce(function () {
                    return [];
                }),
            ]),
        ]);
        $module = Stub::make(self::MODULE_CLASS, ['webDriver' => $fakeWd]);
<<<<<<< HEAD
        $cest = new \Codeception\Test\Cest(new stdClass(), 'login', 'someCest.php');
=======
        $cest = (new \Codeception\TestCase\Cest())
            ->config('testClassInstance', new stdClass())
            ->config('testMethod', 'login');
>>>>>>> e783efa2
        $module->_failed($cest, new PHPUnit_Framework_AssertionFailedError());
    }

    public function testCreateTestScreenshotOnFail()
    {
        $test = Stub::make('\Codeception\TestCase\Test', ['getName' => 'testLogin']);
        $fakeWd = Stub::make(self::WEBDRIVER_CLASS, [
            'takeScreenshot' => Stub::once(function ($filename) use ($test) {
                PHPUnit_Framework_Assert::assertEquals(
                    codecept_log_dir(get_class($test).'.testLogin.fail.png'),
                    $filename
                );
            }),
            'getPageSource' => Stub::once(function () {

            }),
            'manage' => Stub::make('\Facebook\WebDriver\WebDriverOptions', [
                'getAvailableLogTypes' => Stub::atLeastOnce(function () {
                    return [];
                }),
            ]),
        ]);
        $module = Stub::make(self::MODULE_CLASS, ['webDriver' => $fakeWd]);
        $module->_failed($test, new PHPUnit_Framework_AssertionFailedError());
    }

    public function testWebDriverWaits()
    {
        $fakeWd = Stub::make(self::WEBDRIVER_CLASS, ['wait' => Stub::exactly(12, function () {
            return new \Codeception\Util\Maybe();
        })]);
        $module = Stub::make(self::MODULE_CLASS, ['webDriver' => $fakeWd]);
        $module->waitForElement(WebDriverBy::partialLinkText('yeah'));
        $module->waitForElement(['id' => 'user']);
        $module->waitForElement(['css' => '.user']);
        $module->waitForElement('//xpath');

        $module->waitForElementVisible(WebDriverBy::partialLinkText('yeah'));
        $module->waitForElementVisible(['id' => 'user']);
        $module->waitForElementVisible(['css' => '.user']);
        $module->waitForElementVisible('//xpath');

        $module->waitForElementNotVisible(WebDriverBy::partialLinkText('yeah'));
        $module->waitForElementNotVisible(['id' => 'user']);
        $module->waitForElementNotVisible(['css' => '.user']);
        $module->waitForElementNotVisible('//xpath');
    }

    public function testBug1467()
    {
        $this->module->amOnPage('/form/bug1467');
        $this->module->selectOption('form[name=form2] input[name=first_test_radio]', 'Yes');
        $this->module->selectOption('form[name=form2] input[name=second_test_radio]', 'No');
        $this->module->seeOptionIsSelected('form[name=form2] input[name=first_test_radio]', 'Yes');
        $this->module->seeOptionIsSelected('form[name=form2] input[name=second_test_radio]', 'No');

        // shouldn't have touched form1 at all
        $this->module->dontSeeOptionIsSelected('form[name=form1] input[name=first_test_radio]', 'No');
        $this->module->dontSeeOptionIsSelected('form[name=form1] input[name=first_test_radio]', 'Yes');
        $this->module->dontSeeOptionIsSelected('form[name=form1] input[name=second_test_radio]', 'No');
        $this->module->dontSeeOptionIsSelected('form[name=form1] input[name=second_test_radio]', 'Yes');
    }
    /**
     * @Issue 1598
     */
    public function testWaitForTextBug1598()
    {
        $this->module->amOnPage('/form/bug1598');
        $this->module->waitForText('12,345', 10, '#field');
    }

    public function testSeeElementMalformedWdLocator()
    {
        $this->setExpectedException('Codeception\Exception\MalformedLocatorException');
        $this->module->amOnPage('/');
        $this->module->seeElement(WebDriverBy::xpath('H---EY!'));
    }

    public function testBug1637()
    {
        $this->module->amOnPage('/form/bug1637');

        // confirm that options outside a form are still selectable
        $this->module->selectOption('input[name=first_test_radio]', 'Yes');

        // confirm that it did what we expected and did not do anything else
        $this->module->seeOptionIsSelected('input[name=first_test_radio]', 'Yes');
        $this->module->dontSeeOptionIsSelected('input[name=first_test_radio]', 'No');
    }

    public function testBug2046()
    {
        $this->module->webDriver = null;
        $this->module->_saveScreenshot(\Codeception\Configuration::outputDir().'testshot.png');
    }

    public function testSessionSnapshots()
    {
        $this->notForPhantomJS();
        $this->module->amOnPage('/');
        $this->module->setCookie('PHPSESSID', '123456', ['path' => '/']);
        $this->module->saveSessionSnapshot('login');
        $this->module->seeCookie('PHPSESSID');
        $this->webDriver->manage()->deleteAllCookies();
        $this->module->dontSeeCookie('PHPSESSID');
        $this->module->loadSessionSnapshot('login');
        $this->module->seeCookie('PHPSESSID');
    }

    public function testSaveSessionSnapshotsExcludeInvalidCookieDomains()
    {
        $this->notForPhantomJS();
        $fakeWdOptions = Stub::make('\Facebook\WebDriver\WebDriverOptions', [
            'getCookies' => Stub::atLeastOnce(function () {
                return [
                    [
                        'name' => 'PHPSESSID',
                        'value' => '123456',
                        'path' => '/',
                    ],
                    [
                        'name' => '3rdParty',
                        'value' => '_value_',
                        'path' => '/',
                        'domain' => '.3rd-party.net',
                    ]
                ];
            }),
        ]);

        $fakeWd = Stub::make(self::WEBDRIVER_CLASS, [
            'manage' => Stub::atLeastOnce(function () use ($fakeWdOptions) {
                return $fakeWdOptions;
            }),
        ]);

        // Mock the WebDriverOptions::getCookies() method on the first call to introduce a 3rd-party cookie
        // which has to be ignored when saving a snapshot.
        $originalWebDriver = $this->module->webDriver;
        $this->module->webDriver = $fakeWd;

        $this->module->seeCookie('PHPSESSID');
        $this->module->seeCookie('3rdParty');
        $this->module->saveSessionSnapshot('login');

        // Restore the original WebDriver
        $this->module->webDriver = $originalWebDriver;

        $this->webDriver->manage()->deleteAllCookies();
        $this->module->dontSeeCookie('PHPSESSID');
        $this->module->dontSeeCookie('3rdParty');
        $this->module->loadSessionSnapshot('login');
        $this->module->seeCookie('PHPSESSID');
        $this->module->dontSeeCookie('3rdParty');
    }

    public function testSeeInFieldTextarea()
    {
        $this->module->amOnPage('/form/textarea');
        //make sure we see 'sunrise' which is the default text in the textarea
        $this->module->seeInField('#description', 'sunrise');
        //fill in some new text and see if we can see it
        $textarea_value = 'test string';
        $this->module->fillField('#description', $textarea_value);
        $this->module->seeInField('#description', $textarea_value);
    }

    public function testAppendFieldDiv()
    {
        $this->notForPhantomJS();
        $this->module->amOnPage('/form/div_content_editable');
        //make sure we see 'sunrise' which is the default text in the textarea
        $this->module->see('sunrise', '#description');
        //fill in some new text and see if we can see it
        $textarea_value = 'moonrise';
        $this->module->appendField('#description', $textarea_value);
        $this->module->see('sunrise' . $textarea_value, '#description');
    }

    public function testOpenPageException()
    {
        if (!$this->module->_getConfig('restart')) {
            $this->markTestSkipped('works only on restarts');
        }
        parent::testOpenPageException();
    }

    public function testCookies()
    {
        $this->notForPhantomJS();
        parent::testCookies();
    }

    public function testSendingCookies()
    {
        $this->notForPhantomJS();
        parent::testSendingCookies();
    }



    public function testCookiesWithPath()
    {
        $this->notForPhantomJS();
        parent::testCookiesWithPath();
    }

    protected function notForPhantomJS()
    {
        if ($this->module->_getConfig('browser') == 'phantomjs') {
            $this->markTestSkipped('does not work for phantomjs');
        }
    }

    public function testScrollTo()
    {
        $this->module->amOnPage('/form/example18');
        $this->module->scrollTo('#clickme');
        $this->module->click('Submit');
        $this->module->see('Welcome to test app!');
    }

    /**
     * @Issue 2921
     */
    public function testSeeInFieldForTextarea()
    {
        $this->module->amOnPage('/form/bug2921');
        $this->module->seeInField('foo', 'bar baz');
    }

}<|MERGE_RESOLUTION|>--- conflicted
+++ resolved
@@ -417,13 +417,7 @@
             ]),
         ]);
         $module = Stub::make(self::MODULE_CLASS, ['webDriver' => $fakeWd]);
-<<<<<<< HEAD
         $cest = new \Codeception\Test\Cest(new stdClass(), 'login', 'someCest.php');
-=======
-        $cest = (new \Codeception\TestCase\Cest())
-            ->config('testClassInstance', new stdClass())
-            ->config('testMethod', 'login');
->>>>>>> e783efa2
         $module->_failed($cest, new PHPUnit_Framework_AssertionFailedError());
     }
 
