--- conflicted
+++ resolved
@@ -426,11 +426,7 @@
             ]),
         ]);
         $this->module->webDriver = $fakeWd;
-<<<<<<< HEAD
-        $cept = (new \Codeception\Test\Cept())->configName('loginCept.php');
-=======
         $cept = (new \Codeception\Test\Cept('loginCept', 'loginCept.php'));
->>>>>>> 8ab258d7
         $this->module->_failed($cept, new PHPUnit_Framework_AssertionFailedError());
     }
 
@@ -446,13 +442,7 @@
             ]),
         ]);
         $this->module->webDriver = $fakeWd;
-<<<<<<< HEAD
-        $cest = (new \Codeception\Test\Cest())
-            ->config('testClassInstance', new stdClass())
-            ->config('testMethod','login');
-=======
         $cest = new \Codeception\Test\Cest(new stdClass(), 'login', 'someCest.php');
->>>>>>> 8ab258d7
         $this->module->_failed($cest, new PHPUnit_Framework_AssertionFailedError());
     }
 
