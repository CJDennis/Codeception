--- conflicted
+++ resolved
@@ -35,20 +35,11 @@
      */
     public function testRun() {
         $events = [];
-<<<<<<< HEAD
-        $this->dispatcher->addListener('suite.before', function ($e) use (&$events) { $events[] = 'before'; });
-        $this->dispatcher->addListener('suite.after', function ($e) use (&$events) { $events[] = 'after'; });
-        $runner = new \Codeception\PHPUnit\Runner;
-        $runner->setPrinter(new PHPUnit_TextUI_ResultPrinter($this->dispatcher));
-        $this->suiteman->run($runner, new \PHPUnit_Framework_TestResult, ['colors' => false, 'steps' => true, 'debug' => false]);
-        $this->assertEquals(['before', 'after'], $events);
-=======
         $eventListener = function ($event, $eventName) use (&$events) { $events[] = $eventName; };
         $this->dispatcher->addListener('suite.before', $eventListener);
         $this->dispatcher->addListener('suite.after', $eventListener);
         $this->suiteman->run($this->runner, new \PHPUnit_Framework_TestResult, ['colors' => false, 'steps' => true, 'debug' => false]);
         $this->assertEquals($events, ['suite.before', 'suite.after']);
->>>>>>> 204a801e
     }
 
     /**
@@ -90,18 +81,11 @@
     public function testGroupEventsAreFired()
     {
         $events = [];
-<<<<<<< HEAD
-        $this->dispatcher->addListener('test.before', function ($e) use (&$events) { $events[] = 'before'; });
-        $this->dispatcher->addListener('test.before.admin', function ($e) use (&$events) { $events[] = 'before.admin'; });
-        $this->dispatcher->addListener('test.after', function ($e) use (&$events) { $events[] = 'after'; });
-        $this->dispatcher->addListener('test.after.admin', function ($e) use (&$events) { $events[] = 'after.admin'; });
-=======
         $eventListener = function ($event, $eventName) use (&$events) { $events[] = $eventName; };
         $this->dispatcher->addListener('test.before', $eventListener);
         $this->dispatcher->addListener('test.before.admin', $eventListener);
         $this->dispatcher->addListener('test.after', $eventListener);
         $this->dispatcher->addListener('test.after.admin', $eventListener);
->>>>>>> 204a801e
 
         $this->suiteman->loadTests(codecept_data_dir().'SimpleAdminGroupCest.php');
         $this->suiteman->run($this->runner, new \PHPUnit_Framework_TestResult, ['silent' => true, 'colors' => false, 'steps' => true, 'debug' => false]);
