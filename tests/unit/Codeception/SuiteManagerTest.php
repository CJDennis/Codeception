--- conflicted
+++ resolved
@@ -36,13 +36,9 @@
         $events = [];
         $this->dispatcher->addListener('suite.before', function ($e) use (&$events) { $events[] = $e->getName(); });
         $this->dispatcher->addListener('suite.after', function ($e) use (&$events) { $events[] = $e->getName(); });
-<<<<<<< HEAD
         $runner = new \Codeception\PHPUnit\Runner;
         $runner->setPrinter(new PHPUnit_TextUI_ResultPrinter($this->dispatcher));
         $this->suiteman->run($runner, new \PHPUnit_Framework_TestResult, ['colors' => false, 'steps' => true, 'debug' => false]);
-=======
-        $this->suiteman->run($this->runner, new \PHPUnit_Framework_TestResult, ['colors' => false, 'steps' => true, 'debug' => false]);
->>>>>>> 324f14b6
         $this->assertEquals($events, ['suite.before', 'suite.after']);
     }
 
@@ -78,14 +74,14 @@
         $this->assertEquals(3, $newSuiteMan->getSuite()->count());
     }
 
-<<<<<<< HEAD
     public function testDependencyResolution()
     {
         $this->suiteman->loadTests(codecept_data_dir().'SimpleWithDependencyInjectionCest.php');
         $this->assertEquals(3, $this->suiteman->getSuite()->count());
     }
 
-=======
+
+}
     public function testGroupEventsAreFired()
     {
         $events = [];
@@ -100,6 +96,5 @@
         $this->assertContains('test.before.admin', $events);
         $this->assertContains('test.after.admin', $events);
     }
->>>>>>> 324f14b6
 
 }