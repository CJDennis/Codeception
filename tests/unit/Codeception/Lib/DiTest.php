<?php 
namespace Codeception\Lib;

<<<<<<< HEAD
class DiTest extends \Codeception\Test\TestCase
=======
class DiTest extends \Codeception\Test\Unit
>>>>>>> 8ab258d7
{
    /**
     * @var Di
     */
    protected $di;
    
    protected function setUp()
    {
        $this->di = new Di();
    }

    protected function injectionShouldFail($msg = '')
    {
        $this->setExpectedException('Codeception\Exception\InjectionException', $msg);
    }

    public function testFailDependenciesCyclic()
    {
        require_once codecept_data_dir().'FailDependenciesCyclic.php';
        $this->injectionShouldFail('Failed to resolve cyclic dependencies for class \'FailDependenciesCyclic\IncorrectDependenciesClass\'');
        $this->di->instantiate('FailDependenciesCyclic\IncorrectDependenciesClass');
    }

    public function testFailDependenciesInChain()
    {
        require_once codecept_data_dir().'FailDependenciesInChain.php';
        $this->injectionShouldFail('Failed to resolve dependency \'FailDependenciesInChain\AnotherClass\'');
        $this->di->instantiate('FailDependenciesInChain\IncorrectDependenciesClass');
    }

    public function testFailDependenciesNonExistent()
    {
        require_once codecept_data_dir().'FailDependenciesNonExistent.php';
        $this->injectionShouldFail('Class FailDependenciesNonExistent\NonExistentClass does not exist');
        $this->di->instantiate('FailDependenciesNonExistent\IncorrectDependenciesClass');
    }

    public function testFailDependenciesPrimitiveParam()
    {
        require_once codecept_data_dir().'FailDependenciesPrimitiveParam.php';
        $this->injectionShouldFail('Parameter \'required\' must have default value');
        $this->di->instantiate('FailDependenciesPrimitiveParam\IncorrectDependenciesClass');
    }
} <|MERGE_RESOLUTION|>--- conflicted
+++ resolved
@@ -1,11 +1,7 @@
 <?php 
 namespace Codeception\Lib;
 
-<<<<<<< HEAD
-class DiTest extends \Codeception\Test\TestCase
-=======
 class DiTest extends \Codeception\Test\Unit
->>>>>>> 8ab258d7
 {
     /**
      * @var Di
