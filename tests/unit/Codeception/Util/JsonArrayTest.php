<?php
namespace Codeception\Util;

<<<<<<< HEAD

class JsonArrayTest extends \Codeception\Test\Unit
=======
class JsonArrayTest extends \Codeception\TestCase\Test
>>>>>>> e783efa2
{

    /**
     * @var JsonArray
     */
    protected $jsonArray;

    protected function _before()
    {
        $this->jsonArray = new JsonArray(
            '{"ticket": {"title": "Bug should be fixed", "user": {"name": "Davert"}, "labels": null}}'
        );
    }

    // tests
    public function testInclusion()
    {
        $this->assertTrue($this->jsonArray->containsArray(['name' => 'Davert']));
        $this->assertTrue($this->jsonArray->containsArray(['user' => ['name' => 'Davert']]));
        $this->assertTrue($this->jsonArray->containsArray(['ticket' => ['title' => 'Bug should be fixed']]));
        $this->assertTrue($this->jsonArray->containsArray(['ticket' => ['user' => ['name' => 'Davert']]]));
        $this->assertTrue($this->jsonArray->containsArray(['ticket' => ['labels' => null]]));
    }

    public function testXmlConversion()
    {
        $this->assertContains(
            '<ticket><title>Bug should be fixed</title><user><name>Davert</name></user><labels></labels></ticket>',
            $this->jsonArray->toXml()->saveXML()
        );
    }

    public function testXmlArrayConversion2()
    {
        $jsonArray = new JsonArray(
            '[{"user":"Blacknoir","age":27,"tags":["wed-dev","php"]},'
            . '{"user":"John Doe","age":27,"tags":["web-dev","java"]}]'
        );
        $this->assertContains('<tags>wed-dev</tags>', $jsonArray->toXml()->saveXML());
        $this->assertEquals(2, $jsonArray->filterByXPath('//user')->length);
    }

    public function testXPathLocation()
    {
        $this->assertTrue($this->jsonArray->filterByXPath('//ticket/title')->length > 0);
        $this->assertTrue($this->jsonArray->filterByXPath('//ticket/user/name')->length > 0);
        $this->assertTrue($this->jsonArray->filterByXPath('//user/name')->length > 0);
    }

    public function testJsonPathLocation()
    {
        $this->assertNotEmpty($this->jsonArray->filterByJsonPath('$..user'));
        $this->assertNotEmpty($this->jsonArray->filterByJsonPath('$.ticket.user.name'));
        $this->assertNotEmpty($this->jsonArray->filterByJsonPath('$..user.name'));
        $this->assertEquals(['Davert'], $this->jsonArray->filterByJsonPath('$.ticket.user.name'));
        $this->assertEmpty($this->jsonArray->filterByJsonPath('$..invalid'));
    }

    /**
     * @Issue https://github.com/Codeception/Codeception/issues/2070
     */
    public function testContainsArrayComparesArrayWithMultipleZeroesCorrectly()
    {
        $jsonArray = new JsonArray(json_encode([
            'responseCode' => 0,
            'message' => 'OK',
            'data' => [9, 0, 0],
        ]));

        $expectedArray = [
            'responseCode' => 0,
            'message' => 'OK',
            'data' => [0, 0, 0],
        ];

        $this->assertFalse($jsonArray->containsArray($expectedArray));
    }

    public function testContainsArrayComparesArrayWithMultipleIdenticalSubArraysCorrectly()
    {
        $jsonArray = new JsonArray(json_encode([
            'responseCode' => 0,
            'message' => 'OK',
            'data' => [[9], [0], [0]],
        ]));

        $expectedArray = [
            'responseCode' => 0,
            'message' => 'OK',
            'data' => [[0], [0], [0]],
        ];

        $this->assertFalse($jsonArray->containsArray($expectedArray));
    }

    public function testContainsArrayComparesArrayWithValueRepeatedMultipleTimesCorrectlyNegativeCase()
    {
        $jsonArray = new JsonArray(json_encode(['foo', 'foo', 'bar']));
        $expectedArray = ['foo', 'foo', 'foo'];
        $this->assertFalse($jsonArray->containsArray($expectedArray));
    }

    public function testContainsArrayComparesArrayWithValueRepeatedMultipleTimesCorrectlyPositiveCase()
    {
        $jsonArray = new JsonArray(json_encode(['foo', 'foo', 'bar']));
        $expectedArray = ['foo', 'bar', 'foo'];
        $this->assertTrue($jsonArray->containsArray($expectedArray));
    }

    /**
     * @issue https://github.com/Codeception/Codeception/issues/2535
     */
    public function testThrowsInvalidArgumentExceptionIfJsonIsInvalid()
    {
        $this->setExpectedException('InvalidArgumentException');
        new JsonArray('{"test":');
    }

    /**
     * @issue https://github.com/Codeception/Codeception/issues/2630
     */
    public function testContainsArrayComparesNestedSequentialArraysCorrectlyWhenSecondValueIsTheSame()
    {
        $jsonArray = new JsonArray('[
            [
                "2015-09-10",
                "unknown-date-1"
            ],
            [
                "2015-10-10",
                "unknown-date-1"
            ]
        ]');
        $expectedArray = [
            ["2015-09-10", "unknown-date-1"],
            ["2015-10-10", "unknown-date-1"],
        ];
        $this->assertTrue($jsonArray->containsArray($expectedArray));
    }

    /**
     * @issue https://github.com/Codeception/Codeception/issues/2630
     * @codingStandardsIgnoreStart
     */
    public function testContainsArrayComparesNestedSequentialArraysCorrectlyWhenSecondValueIsTheSameButOrderOfItemsIsDifferent()
    {
        // @codingStandardsIgnoreEnd
        $jsonArray = new JsonArray('[
            [
                "2015-09-10",
                "unknown-date-1"
            ],
            [
                "2015-10-10",
                "unknown-date-1"
            ]
        ]');
        $expectedArray = [
            ["2015-10-10", "unknown-date-1"],
            ["2015-09-10", "unknown-date-1"],
        ];
        $this->assertTrue($jsonArray->containsArray($expectedArray));
    }

    /**
     * @issue https://github.com/Codeception/Codeception/issues/2630
     */
    public function testContainsArrayComparesNestedSequentialArraysCorrectlyWhenSecondValueIsDifferent()
    {
        $jsonArray = new JsonArray('[
            [
                "2015-09-10",
                "unknown-date-1"
            ],
            [
                "2015-10-10",
                "unknown-date-2"
            ]
        ]');
        $expectedArray = [
            ["2015-09-10", "unknown-date-1"],
            ["2015-10-10", "unknown-date-2"],
        ];
        $this->assertTrue($jsonArray->containsArray($expectedArray));
    }

    /**
     * @issue https://github.com/Codeception/Codeception/issues/2630
     */
    public function testContainsArrayComparesNestedSequentialArraysCorrectlyWhenJsonHasMoreItemsThanExpectedArray()
    {
        $jsonArray = new JsonArray('[
            [
                "2015-09-10",
                "unknown-date-1"
            ],
            [
                "2015-10-02",
                "unknown-date-1"
            ],
            [
                "2015-10-10",
                "unknown-date-2"
            ]
        ]');
        $expectedArray = [
            ["2015-09-10", "unknown-date-1"],
            ["2015-10-10", "unknown-date-2"],
        ];
        $this->assertTrue($jsonArray->containsArray($expectedArray));
    }

    /**
     * @issue https://github.com/Codeception/Codeception/pull/2635
     */
    public function testContainsMatchesSuperSetOfExpectedAssociativeArrayInsideSequentialArray()
    {
        $jsonArray = new JsonArray(json_encode([[
                'id' => '1',
                'title' => 'Game of Thrones',
                'body' => 'You are so awesome',
                'created_at' => '2015-12-16 10:42:20',
                'updated_at' => '2015-12-16 10:42:20',
            ]]));
        $expectedArray = [['id' => '1']];
        $this->assertTrue($jsonArray->containsArray($expectedArray));
    }

    /**
     * @issue https://github.com/Codeception/Codeception/issues/2630
     */
    public function testContainsArrayWithUnexpectedLevel()
    {
        $jsonArray = new JsonArray('{
            "level1": {
                "level2irrelevant": [],
                "level2": [
                    {
                        "level3": [
                            {
                                "level5irrelevant1": "a1",
                                "level5irrelevant2": "a2",
                                "level5irrelevant3": "a3",
                                "level5irrelevant4": "a4",
                                "level5irrelevant5": "a5",
                                "level5irrelevant6": "a6",
                                "level5irrelevant7": "a7",
                                "level5irrelevant8": "a8",
                                "int1": 1
                            }
                        ],
                        "level3irrelevant": {
                            "level4irrelevant": 1
                        }
                    },
                    {
                        "level3": [
                            {
                                "level5irrelevant1": "b1",
                                "level5irrelevant2": "b2",
                                "level5irrelevant3": "b3",
                                "level5irrelevant4": "b4",
                                "level5irrelevant5": "b5",
                                "level5irrelevant6": "b6",
                                "level5irrelevant7": "b7",
                                "level5irrelevant8": "b8",
                                "int1": 1
                            }
                        ],
                        "level3irrelevant": {
                            "level4irrelevant": 2
                        }
                    }
                ]
            }
        }');

        $expectedArray = [
            'level1' => [
                'level2' => [
                    [
                        'int1' => 1,
                    ],
                    [
                        'int1' => 1,
                    ],

                ]
            ]
        ];

        $this->assertTrue(
            $jsonArray->containsArray($expectedArray),
            "- <info>" . var_export($expectedArray, true) . "</info>\n"
            . "+ " . var_export($jsonArray->toArray(), true)
        );
    }

    /**
     * Simplified testcase for issue reproduced by testContainsArrayWithUnexpectedLevel
     */
    public function testContainsArrayComparesSequentialArraysHavingDuplicateSubArraysCorrectly()
    {
        $jsonArray = new JsonArray('[[1],[1]]');
        $expectedArray = [[1],[1]];
        $this->assertTrue(
            $jsonArray->containsArray($expectedArray),
            "- <info>" . var_export($expectedArray, true) . "</info>\n"
            . "+ " . var_export($jsonArray->toArray(), true)
        );
    }

    /**
     * @Issue https://github.com/Codeception/Codeception/issues/2899
     */
    public function testInvalidXmlTag()
    {
        $jsonArray = new JsonArray('{"a":{"foo/bar":1,"":2},"b":{"foo/bar":1,"":2},"baz":2}');
        $expectedXml = '<a><invalidTag1>1</invalidTag1><invalidTag2>2</invalidTag2></a>'
            . '<b><invalidTag1>1</invalidTag1><invalidTag2>2</invalidTag2></b><baz>2</baz>';
        $this->assertContains($expectedXml, $jsonArray->toXml()->saveXML());
    }
}<|MERGE_RESOLUTION|>--- conflicted
+++ resolved
@@ -1,12 +1,8 @@
 <?php
 namespace Codeception\Util;
 
-<<<<<<< HEAD
 
 class JsonArrayTest extends \Codeception\Test\Unit
-=======
-class JsonArrayTest extends \Codeception\TestCase\Test
->>>>>>> e783efa2
 {
 
     /**
